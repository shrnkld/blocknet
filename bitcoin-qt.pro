TEMPLATE = app
TARGET =
<<<<<<< HEAD
VERSION = 0.6.0.8
=======
VERSION = 0.5.7
>>>>>>> d31e24ae
INCLUDEPATH += src src/json src/qt
DEFINES += QT_GUI BOOST_THREAD_USE_LIB
CONFIG += no_include_pwd

# for boost 1.37, add -mt to the boost libraries
# use: qmake BOOST_LIB_SUFFIX=-mt
# for boost thread win32 with _win32 sufix
# use: BOOST_THREAD_LIB_SUFFIX=_win32-...
# or when linking against a specific BerkelyDB version: BDB_LIB_SUFFIX=-4.8

# Dependency library locations can be customized with:
#    BOOST_INCLUDE_PATH, BOOST_LIB_PATH, BDB_INCLUDE_PATH,
#    BDB_LIB_PATH, OPENSSL_INCLUDE_PATH and OPENSSL_LIB_PATH respectively

OBJECTS_DIR = build
MOC_DIR = build
UI_DIR = build

# use: qmake "RELEASE=1"
contains(RELEASE, 1) {
    # Mac: compile for maximum compatibility (10.5, 32-bit)
    macx:QMAKE_CXXFLAGS += -mmacosx-version-min=10.5 -arch i386 -isysroot /Developer/SDKs/MacOSX10.5.sdk

    !windows:!macx {
        # Linux: static link
        LIBS += -Wl,-Bstatic
    }
}

# use: qmake "USE_QRCODE=1"
# libqrencode (http://fukuchi.org/works/qrencode/index.en.html) must be installed for support
contains(USE_QRCODE, 1) {
    message(Building with QRCode support)
    DEFINES += USE_QRCODE
    LIBS += -lqrencode
}

# use: qmake "USE_UPNP=1" ( enabled by default; default)
#  or: qmake "USE_UPNP=0" (disabled by default)
#  or: qmake "USE_UPNP=-" (not supported)
# miniupnpc (http://miniupnp.free.fr/files/) must be installed for support
contains(USE_UPNP, -) {
    message(Building without UPNP support)
} else {
    message(Building with UPNP support)
    count(USE_UPNP, 0) {
        USE_UPNP=1
    }
    DEFINES += USE_UPNP=$$USE_UPNP STATICLIB
    INCLUDEPATH += $$MINIUPNPC_INCLUDE_PATH
    LIBS += $$join(MINIUPNPC_LIB_PATH,,-L,) -lminiupnpc
    win32:LIBS += -liphlpapi
}

# use: qmake "USE_DBUS=1"
contains(USE_DBUS, 1) {
    message(Building with DBUS (Freedesktop notifications) support)
    DEFINES += USE_DBUS
    QT += dbus
}

# use: qmake "USE_SSL=1"
contains(USE_SSL, 1) {
    message(Building with SSL support for RPC)
    DEFINES += USE_SSL
}

# use: qmake "FIRST_CLASS_MESSAGING=1"
contains(FIRST_CLASS_MESSAGING, 1) {
    message(Building with first-class messaging)
    DEFINES += FIRST_CLASS_MESSAGING
}

contains(BITCOIN_NEED_QT_PLUGINS, 1) {
    DEFINES += BITCOIN_NEED_QT_PLUGINS
    QTPLUGIN += qcncodecs qjpcodecs qtwcodecs qkrcodecs qtaccessiblewidgets
}

!windows {
    # for extra security against potential buffer overflows
    QMAKE_CXXFLAGS += -fstack-protector
    QMAKE_LFLAGS += -fstack-protector
    # do not enable this on windows, as it will result in a non-working executable!
}

# disable quite some warnings because bitcoin core "sins" a lot
QMAKE_CXXFLAGS_WARN_ON = -fdiagnostics-show-option -Wall -Wno-strict-aliasing -Wno-invalid-offsetof -Wno-unused-variable -Wno-unused-parameter -Wno-sign-compare -Wno-char-subscripts  -Wno-unused-value -Wno-sequence-point -Wno-parentheses -Wno-unknown-pragmas -Wno-switch

# Input
DEPENDPATH += src src/json src/qt
HEADERS += src/qt/bitcoingui.h \
    src/qt/transactiontablemodel.h \
    src/qt/addresstablemodel.h \
    src/qt/optionsdialog.h \
    src/qt/sendcoinsdialog.h \
    src/qt/addressbookpage.h \
    src/qt/messagepage.h \
    src/qt/aboutdialog.h \
    src/qt/editaddressdialog.h \
    src/qt/bitcoinaddressvalidator.h \
    src/addrman.h \
    src/base58.h \
    src/bignum.h \
    src/checkpoints.h \
    src/compat.h \
    src/util.h \
    src/uint256.h \
    src/serialize.h \
    src/strlcpy.h \
    src/main.h \
    src/net.h \
    src/key.h \
    src/db.h \
    src/script.h \
    src/noui.h \
    src/init.h \
    src/headers.h \
    src/irc.h \
    src/mruset.h \
    src/json/json_spirit_writer_template.h \
    src/json/json_spirit_writer.h \
    src/json/json_spirit_value.h \
    src/json/json_spirit_utils.h \
    src/json/json_spirit_stream_reader.h \
    src/json/json_spirit_reader_template.h \
    src/json/json_spirit_reader.h \
    src/json/json_spirit_error_position.h \
    src/json/json_spirit.h \
    src/qt/clientmodel.h \
    src/qt/guiutil.h \
    src/qt/transactionrecord.h \
    src/qt/guiconstants.h \
    src/qt/optionsmodel.h \
    src/qt/monitoreddatamapper.h \
    src/qtui.h \
    src/qt/transactiondesc.h \
    src/qt/transactiondescdialog.h \
    src/qt/bitcoinamountfield.h \
    src/wallet.h \
    src/keystore.h \
    src/qt/transactionfilterproxy.h \
    src/qt/transactionview.h \
    src/qt/walletmodel.h \
    src/bitcoinrpc.h \
    src/qt/overviewpage.h \
    src/qt/csvmodelwriter.h \
    src/crypter.h \
    src/qt/sendcoinsentry.h \
    src/qt/qvalidatedlineedit.h \
    src/qt/bitcoinunits.h \
    src/qt/qvaluecombobox.h \
    src/qt/askpassphrasedialog.h \
    src/protocol.h \
    src/qt/notificator.h \
    src/qt/qtipcserver.h

SOURCES += src/qt/bitcoin.cpp src/qt/bitcoingui.cpp \
    src/qt/transactiontablemodel.cpp \
    src/qt/addresstablemodel.cpp \
    src/qt/optionsdialog.cpp \
    src/qt/sendcoinsdialog.cpp \
    src/qt/addressbookpage.cpp \
    src/qt/messagepage.cpp \
    src/qt/aboutdialog.cpp \
    src/qt/editaddressdialog.cpp \
    src/qt/bitcoinaddressvalidator.cpp \
    src/util.cpp \
    src/netbase.cpp \
    src/key.cpp \
    src/script.cpp \
    src/main.cpp \
    src/init.cpp \
    src/net.cpp \
    src/irc.cpp \
    src/checkpoints.cpp \
    src/addrman.cpp \
    src/db.cpp \
    src/json/json_spirit_writer.cpp \
    src/json/json_spirit_value.cpp \
    src/json/json_spirit_reader.cpp \
    src/qt/clientmodel.cpp \
    src/qt/guiutil.cpp \
    src/qt/transactionrecord.cpp \
    src/qt/optionsmodel.cpp \
    src/qt/monitoreddatamapper.cpp \
    src/qt/transactiondesc.cpp \
    src/qt/transactiondescdialog.cpp \
    src/qt/bitcoinstrings.cpp \
    src/qt/bitcoinamountfield.cpp \
    src/wallet.cpp \
    src/keystore.cpp \
    src/qt/transactionfilterproxy.cpp \
    src/qt/transactionview.cpp \
    src/qt/walletmodel.cpp \
    src/bitcoinrpc.cpp \
    src/rpcdump.cpp \
    src/qt/overviewpage.cpp \
    src/qt/csvmodelwriter.cpp \
    src/crypter.cpp \
    src/qt/sendcoinsentry.cpp \
    src/qt/qvalidatedlineedit.cpp \
    src/qt/bitcoinunits.cpp \
    src/qt/qvaluecombobox.cpp \
    src/qt/askpassphrasedialog.cpp \
    src/protocol.cpp \
    src/qt/notificator.cpp \
    src/qt/qtipcserver.cpp

RESOURCES += \
    src/qt/bitcoin.qrc

FORMS += \
    src/qt/forms/sendcoinsdialog.ui \
    src/qt/forms/addressbookpage.ui \
    src/qt/forms/messagepage.ui \
    src/qt/forms/aboutdialog.ui \
    src/qt/forms/editaddressdialog.ui \
    src/qt/forms/transactiondescdialog.ui \
    src/qt/forms/overviewpage.ui \
    src/qt/forms/sendcoinsentry.ui \
    src/qt/forms/askpassphrasedialog.ui

contains(USE_QRCODE, 1) {
HEADERS += src/qt/qrcodedialog.h
SOURCES += src/qt/qrcodedialog.cpp
FORMS += src/qt/forms/qrcodedialog.ui
}

contains(BITCOIN_QT_TEST, 1) {
SOURCES += src/qt/test/test_main.cpp \
    src/qt/test/uritests.cpp
HEADERS += src/qt/test/uritests.h
DEPENDPATH += src/qt/test
QT += testlib
TARGET = bitcoin-qt_test
DEFINES += BITCOIN_QT_TEST
}

CODECFORTR = UTF-8

# for lrelease/lupdate
# also add new translations to src/qt/bitcoin.qrc under translations/
TRANSLATIONS = $$files(src/qt/locale/bitcoin_*.ts)

isEmpty(QMAKE_LRELEASE) {
    win32:QMAKE_LRELEASE = $$[QT_INSTALL_BINS]\\lrelease.exe
    else:QMAKE_LRELEASE = $$[QT_INSTALL_BINS]/lrelease
}
isEmpty(TS_DIR):TS_DIR = src/qt/locale
# automatically build translations, so they can be included in resource file
TSQM.name = lrelease ${QMAKE_FILE_IN}
TSQM.input = TRANSLATIONS
TSQM.output = $$TS_DIR/${QMAKE_FILE_BASE}.qm
TSQM.commands = $$QMAKE_LRELEASE ${QMAKE_FILE_IN}
TSQM.CONFIG = no_link
QMAKE_EXTRA_COMPILERS += TSQM
PRE_TARGETDEPS += compiler_TSQM_make_all

# "Other files" to show in Qt Creator
OTHER_FILES += \
    doc/*.rst doc/*.txt doc/README README.md res/bitcoin-qt.rc

# platform specific defaults, if not overridden on command line
isEmpty(BOOST_LIB_SUFFIX) {
    macx:BOOST_LIB_SUFFIX = -mt
    windows:BOOST_LIB_SUFFIX = -mgw44-mt-1_43
}

isEmpty(BOOST_THREAD_LIB_SUFFIX) {
    BOOST_THREAD_LIB_SUFFIX = $$BOOST_LIB_SUFFIX
}

isEmpty(BDB_LIB_PATH) {
    macx:BDB_LIB_PATH = /opt/local/lib/db48
}

isEmpty(BDB_LIB_SUFFIX) {
    macx:BDB_LIB_SUFFIX = -4.8
}

isEmpty(BDB_INCLUDE_PATH) {
    macx:BDB_INCLUDE_PATH = /opt/local/include/db48
}

isEmpty(BOOST_LIB_PATH) {
    macx:BOOST_LIB_PATH = /opt/local/lib
}

isEmpty(BOOST_INCLUDE_PATH) {
    macx:BOOST_INCLUDE_PATH = /opt/local/include
}

windows:LIBS += -lws2_32 -lshlwapi
windows:DEFINES += WIN32
windows:RC_FILE = src/qt/res/bitcoin-qt.rc

windows:!contains(MINGW_THREAD_BUGFIX, 0) {
    # At least qmake's win32-g++-cross profile is missing the -lmingwthrd
    # thread-safety flag. GCC has -mthreads to enable this, but it doesn't
    # work with static linking. -lmingwthrd must come BEFORE -lmingw, so
    # it is prepended to QMAKE_LIBS_QT_ENTRY.
    # It can be turned off with MINGW_THREAD_BUGFIX=0, just in case it causes
    # any problems on some untested qmake profile now or in the future.
    DEFINES += _MT
    QMAKE_LIBS_QT_ENTRY = -lmingwthrd $$QMAKE_LIBS_QT_ENTRY
}

!windows:!mac {
    DEFINES += LINUX
    LIBS += -lrt
}

macx:HEADERS += src/qt/macdockiconhandler.h
macx:OBJECTIVE_SOURCES += src/qt/macdockiconhandler.mm
macx:LIBS += -framework Foundation -framework ApplicationServices -framework AppKit
macx:DEFINES += MAC_OSX MSG_NOSIGNAL=0
macx:ICON = src/qt/res/icons/bitcoin.icns
macx:TARGET = "Bitcoin-Qt"

# Set libraries and includes at end, to use platform-defined defaults if not overridden
INCLUDEPATH += $$BOOST_INCLUDE_PATH $$BDB_INCLUDE_PATH $$OPENSSL_INCLUDE_PATH $$QRENCODE_INCLUDE_PATH
LIBS += $$join(BOOST_LIB_PATH,,-L,) $$join(BDB_LIB_PATH,,-L,) $$join(OPENSSL_LIB_PATH,,-L,) $$join(QRENCODE_LIB_PATH,,-L,)
LIBS += -lssl -lcrypto -ldb_cxx$$BDB_LIB_SUFFIX
# -lgdi32 has to happen after -lcrypto (see  #681)
windows:LIBS += -lole32 -luuid -lgdi32
LIBS += -lboost_system$$BOOST_LIB_SUFFIX -lboost_filesystem$$BOOST_LIB_SUFFIX -lboost_program_options$$BOOST_LIB_SUFFIX -lboost_thread$$BOOST_THREAD_LIB_SUFFIX

contains(RELEASE, 1) {
    !windows:!macx {
        # Linux: turn dynamic linking back on for c/c++ runtime libraries
        LIBS += -Wl,-Bdynamic
    }
}

system($$QMAKE_LRELEASE -silent $$_PRO_FILE_)<|MERGE_RESOLUTION|>--- conflicted
+++ resolved
@@ -1,10 +1,6 @@
 TEMPLATE = app
 TARGET =
-<<<<<<< HEAD
-VERSION = 0.6.0.8
-=======
-VERSION = 0.5.7
->>>>>>> d31e24ae
+VERSION = 0.6.0.10
 INCLUDEPATH += src src/json src/qt
 DEFINES += QT_GUI BOOST_THREAD_USE_LIB
 CONFIG += no_include_pwd
