// Copyright (c) 2009-2010 Satoshi Nakamoto
// Copyright (c) 2009-2012 The Bitcoin developers
// Distributed under the MIT/X11 software license, see the accompanying
// file COPYING or http://www.opensource.org/licenses/mit-license.php.

#include "txdb.h"
#include "walletdb.h"
#include "bitcoinrpc.h"
#include "net.h"
#include "init.h"
#include "util.h"
#include "ui_interface.h"
#include "checkpointsync.h"

#include <boost/filesystem.hpp>
#include <boost/filesystem/fstream.hpp>
#include <boost/filesystem/convenience.hpp>
#include <boost/interprocess/sync/file_lock.hpp>
#include <boost/algorithm/string/predicate.hpp>
#include <openssl/crypto.h>

#ifndef WIN32
#include <signal.h>
#endif

using namespace std;
using namespace boost;

CWallet* pwalletMain;
CClientUIInterface uiInterface;

#ifdef WIN32
// Win32 LevelDB doesn't use filedescriptors, and the ones used for
// accessing block files, don't count towards to fd_set size limit
// anyway.
#define MIN_CORE_FILEDESCRIPTORS 0
#else
#define MIN_CORE_FILEDESCRIPTORS 150
#endif

// Used to pass flags to the Bind() function
enum BindFlags {
    BF_NONE         = 0,
    BF_EXPLICIT     = (1U << 0),
    BF_REPORT_ERROR = (1U << 1)
};

//////////////////////////////////////////////////////////////////////////////
//
// Shutdown
//

//
// Thread management and startup/shutdown:
//
// The network-processing threads are all part of a thread group
// created by AppInit() or the Qt main() function.
//
// A clean exit happens when StartShutdown() or the SIGTERM
// signal handler sets fRequestShutdown, which triggers
// the DetectShutdownThread(), which interrupts the main thread group.
// DetectShutdownThread() then exits, which causes AppInit() to
// continue (it .joins the shutdown thread).
// Shutdown() is then
// called to clean up database connections, and stop other
// threads that should only be stopped after the main network-processing
// threads have exited.
//
// Note that if running -daemon the parent process returns from AppInit2
// before adding any threads to the threadGroup, so .join_all() returns
// immediately and the parent exits from main().
//
// Shutdown for Qt is very similar, only it uses a QTimer to detect
// fRequestShutdown getting set, and then does the normal Qt
// shutdown thing.
//

volatile bool fRequestShutdown = false;

void StartShutdown()
{
    fRequestShutdown = true;
}
bool ShutdownRequested()
{
    return fRequestShutdown;
}

static CCoinsViewDB *pcoinsdbview;

void Shutdown()
{
<<<<<<< HEAD

    if(darkSendPool.GetMyTransactionCount() != 0){
        printf("Error: Darksend appears to have a transaction in progress, you will possibly be charged fees for shuting down.\n");
    }

    printf("Shutdown : In progress...\n");
=======
    LogPrintf("Shutdown : In progress...\n");
>>>>>>> 95a32f44
    static CCriticalSection cs_Shutdown;
    TRY_LOCK(cs_Shutdown, lockShutdown);
    if (!lockShutdown) return;
    
    RenameThread("bitcoin-shutoff");
    nTransactionsUpdated++;
    StopRPCThreads();
    ShutdownRPCMining();
    if (pwalletMain)
        bitdb.Flush(false);
    GenerateBitcoins(false, NULL);
    StopNode();
    {
        LOCK(cs_main);
        if (pwalletMain)
            pwalletMain->SetBestChain(CBlockLocator(pindexBest));
        if (pblocktree)
            pblocktree->Flush();
        if (pcoinsTip)
            pcoinsTip->Flush();
        delete pcoinsTip; pcoinsTip = NULL;
        delete pcoinsdbview; pcoinsdbview = NULL;
        delete pblocktree; pblocktree = NULL;
    }
    if (pwalletMain)
        bitdb.Flush(true);
    boost::filesystem::remove(GetPidFile());
    UnregisterWallet(pwalletMain);
    if (pwalletMain)
        delete pwalletMain;
    LogPrintf("Shutdown : done\n");
}

//
// Signal handlers are very limited in what they are allowed to do, so:
//
void DetectShutdownThread(boost::thread_group* threadGroup)
{
    // Tell the main threads to shutdown.
    while (!fRequestShutdown)
    {
        MilliSleep(200);
        if (fRequestShutdown)
            threadGroup->interrupt_all();
    }
}

void HandleSIGTERM(int)
{
    fRequestShutdown = true;
}

void HandleSIGHUP(int)
{
    fReopenDebugLog = true;
}





//////////////////////////////////////////////////////////////////////////////
//
// Start
//
#if !defined(QT_GUI)
bool AppInit(int argc, char* argv[])
{
    boost::thread_group threadGroup;
    boost::thread* detectShutdownThread = NULL;

    bool fRet = false;
    try
    {
        //
        // Parameters
        //
        // If Qt is used, parameters/bitcoin.conf are parsed in qt/bitcoin.cpp's main()
        ParseParameters(argc, argv);
        if (!boost::filesystem::is_directory(GetDataDir(false)))
        {
            fprintf(stderr, "Error: Specified directory does not exist\n");
            Shutdown();
        }
        ReadConfigFile(mapArgs, mapMultiArgs);

        if (mapArgs.count("-?") || mapArgs.count("--help"))
        {
            // First part of help message is specific to bitcoind / RPC client
            std::string strUsage = _("DarkCoin version") + " " + FormatFullVersion() + "\n\n" +
                _("Usage:") + "\n" +
                  "  darkcoind [options]                     " + "\n" +
                  "  darkcoind [options] <command> [params]  " + _("Send command to -server or darkcoind") + "\n" +
                  "  darkcoind [options] help                " + _("List commands") + "\n" +
                  "  darkcoind [options] help <command>      " + _("Get help for a command") + "\n";

            strUsage += "\n" + HelpMessage();

            fprintf(stdout, "%s", strUsage.c_str());
            return false;
        }

        // Command-line RPC
        for (int i = 1; i < argc; i++)
            if (!IsSwitchChar(argv[i][0]) && !boost::algorithm::istarts_with(argv[i], "darkcoin:"))
                fCommandLine = true;

        if (fCommandLine)
        {
            int ret = CommandLineRPC(argc, argv);
            exit(ret);
        }
#if !defined(WIN32)
        fDaemon = GetBoolArg("-daemon");
        if (fDaemon)
        {
            // Daemonize
            pid_t pid = fork();
            if (pid < 0)
            {
                fprintf(stderr, "Error: fork() returned %d errno %d\n", pid, errno);
                return false;
            }
            if (pid > 0) // Parent process, pid is child process id
            {
                CreatePidFile(GetPidFile(), pid);
                return true;
            }
            // Child process falls through to rest of initialization

            pid_t sid = setsid();
            if (sid < 0)
                fprintf(stderr, "Error: setsid() returned %d errno %d\n", sid, errno);
        }
#endif

        detectShutdownThread = new boost::thread(boost::bind(&DetectShutdownThread, &threadGroup));
        fRet = AppInit2(threadGroup);
    }
    catch (std::exception& e) {
        PrintExceptionContinue(&e, "AppInit()");
    } catch (...) {
        PrintExceptionContinue(NULL, "AppInit()");
    }
    if (!fRet) {
        if (detectShutdownThread)
            detectShutdownThread->interrupt();
        threadGroup.interrupt_all();
    }

    if (detectShutdownThread)
    {
        detectShutdownThread->join();
        delete detectShutdownThread;
        detectShutdownThread = NULL;
    }
    Shutdown();

    return fRet;
}

extern void noui_connect();
int main(int argc, char* argv[])
{
    bool fRet = false;

    // Connect bitcoind signal handlers
    noui_connect();

    fRet = AppInit(argc, argv);

    if (fRet && fDaemon)
        return 0;

    return (fRet ? 0 : 1);
}
#endif

bool static InitError(const std::string &str)
{
    uiInterface.ThreadSafeMessageBox(str, "", CClientUIInterface::MSG_ERROR);
    return false;
}

bool static InitWarning(const std::string &str)
{
    uiInterface.ThreadSafeMessageBox(str, "", CClientUIInterface::MSG_WARNING);
    return true;
}

bool static Bind(const CService &addr, unsigned int flags) {
    if (!(flags & BF_EXPLICIT) && IsLimited(addr))
        return false;
    std::string strError;
    if (!BindListenPort(addr, strError)) {
        if (flags & BF_REPORT_ERROR)
            return InitError(strError);
        return false;
    }
    return true;
}

// Core-specific options shared between UI and daemon
std::string HelpMessage()
{
    string strUsage = _("Options:") + "\n" +
        "  -?                     " + _("This help message") + "\n" +
        "  -conf=<file>           " + _("Specify configuration file (default: darkcoin.conf)") + "\n" +
        "  -pid=<file>            " + _("Specify pid file (default: darkcoind.pid)") + "\n" +
        "  -gen                   " + _("Generate coins (default: 0)") + "\n" +
        "  -datadir=<dir>         " + _("Specify data directory") + "\n" +
        "  -dbcache=<n>           " + _("Set database cache size in megabytes (default: 25)") + "\n" +
        "  -timeout=<n>           " + _("Specify connection timeout in milliseconds (default: 5000)") + "\n" +
        "  -proxy=<ip:port>       " + _("Exclusively connect through socks proxy") + "\n" +
        "  -proxytoo=<ip:port>    " + _("Also connect through socks proxy") + "\n" +
        "  -socks=<n>             " + _("Select the version of socks proxy to use (4-5, default: 5)") + "\n" +
        "  -tor=<ip:port>         " + _("Use proxy to reach tor hidden services (default: same as -proxy)") + "\n"
        "  -dns                   " + _("Allow DNS lookups for -addnode, -seednode and -connect") + "\n" +
        "  -port=<port>           " + _("Listen for connections on <port> (default: 9333 or testnet: 19333)") + "\n" +
        "  -maxconnections=<n>    " + _("Maintain at most <n> connections to peers (default: 125)") + "\n" +
        "  -addnode=<ip>          " + _("Add a node to connect to and attempt to keep the connection open") + "\n" +
        "  -darksendnode=<ip>     " + _("Add a DarkSend node to connect to for anonymous transactions") + "\n" +
        "  -connect=<ip>          " + _("Connect only to the specified node(s)") + "\n" +
        "  -seednode=<ip>         " + _("Connect to a node to retrieve peer addresses, and disconnect") + "\n" +
        "  -externalip=<ip>       " + _("Specify your own public address") + "\n" +
        "  -onlynet=<net>         " + _("Only connect to nodes in network <net> (IPv4, IPv6 or Tor)") + "\n" +
        "  -discover              " + _("Discover own IP address (default: 1 when listening and no -externalip)") + "\n" +
        "  -checkpointenforce     " + _("Only accept block chain matching checkpoints issued by the Auto-Checkpoint systems Master Node (default: 1)") + "\n" +
        "  -checkpoints           " + _("Only accept block chain matching built-in checkpoints (default: 1)") + "\n" +
        "  -listen                " + _("Accept connections from outside (default: 1 if no -proxy or -connect)") + "\n" +
        "  -bind=<addr>           " + _("Bind to given address and always listen on it. Use [host]:port notation for IPv6") + "\n" +
        "  -dnsseed               " + _("Find peers using DNS lookup (default: 1 unless -connect)") + "\n" +
        "  -banscore=<n>          " + _("Threshold for disconnecting misbehaving peers (default: 100)") + "\n" +
        "  -bantime=<n>           " + _("Number of seconds to keep misbehaving peers from reconnecting (default: 86400)") + "\n" +
        "  -maxreceivebuffer=<n>  " + _("Maximum per-connection receive buffer, <n>*1000 bytes (default: 5000)") + "\n" +
        "  -maxsendbuffer=<n>     " + _("Maximum per-connection send buffer, <n>*1000 bytes (default: 1000)") + "\n" +
        "  -bloomfilters          " + _("Allow peers to set bloom filters (default: 1)") + "\n" +
#ifdef USE_UPNP
#if USE_UPNP
        "  -upnp                  " + _("Use UPnP to map the listening port (default: 1 when listening)") + "\n" +
#else
        "  -upnp                  " + _("Use UPnP to map the listening port (default: 0)") + "\n" +
#endif
#endif
        "  -paytxfee=<amt>        " + _("Fee per KB to add to transactions you send") + "\n" +
        "  -mininput=<amt>        " + _("When creating transactions, ignore inputs with value less than this (default: 0.0001)") + "\n" +
#ifdef QT_GUI
        "  -server                " + _("Accept command line and JSON-RPC commands") + "\n" +
#endif
#if !defined(WIN32) && !defined(QT_GUI)
        "  -daemon                " + _("Run in the background as a daemon and accept commands") + "\n" +
#endif
        "  -testnet               " + _("Use the test network") + "\n" +
        "  -debug                 " + _("Output extra debugging information. Implies all other -debug* options") + "\n" +
        "  -debugnet              " + _("Output extra network debugging information") + "\n" +
        "  -logtimestamps         " + _("Prepend debug output with timestamp (default: 1)") + "\n" +
        "  -shrinkdebugfile       " + _("Shrink debug.log file on client startup (default: 1 when no -debug)") + "\n" +
        "  -printtoconsole        " + _("Send trace/debug info to console instead of debug.log file") + "\n" +
#ifdef WIN32
        "  -printtodebugger       " + _("Send trace/debug info to debugger") + "\n" +
#endif
        "  -rpcuser=<user>        " + _("Username for JSON-RPC connections") + "\n" +
        "  -rpcpassword=<pw>      " + _("Password for JSON-RPC connections") + "\n" +
        "  -rpcport=<port>        " + _("Listen for JSON-RPC connections on <port> (default: 9332 or testnet: 19332)") + "\n" +
        "  -rpcallowip=<ip>       " + _("Allow JSON-RPC connections from specified IP address") + "\n" +
#ifndef QT_GUI
        "  -rpcconnect=<ip>       " + _("Send commands to node running on <ip> (default: 127.0.0.1)") + "\n" +
#endif
        "  -rpcthreads=<n>        " + _("Set the number of threads to service RPC calls (default: 4)") + "\n" +
        "  -blocknotify=<cmd>     " + _("Execute command when the best block changes (%s in cmd is replaced by block hash)") + "\n" +
        "  -walletnotify=<cmd>    " + _("Execute command when a wallet transaction changes (%s in cmd is replaced by TxID)") + "\n" +
        "  -alertnotify=<cmd>     " + _("Execute command when a relevant alert is received (%s in cmd is replaced by message)") + "\n" +
        "  -upgradewallet         " + _("Upgrade wallet to latest format") + "\n" +
        "  -keypool=<n>           " + _("Set key pool size to <n> (default: 100)") + "\n" +
        "  -rescan                " + _("Rescan the block chain for missing wallet transactions") + "\n" +
        "  -salvagewallet         " + _("Attempt to recover private keys from a corrupt wallet.dat") + "\n" +
        "  -checkblocks=<n>       " + _("How many blocks to check at startup (default: 288, 0 = all)") + "\n" +
        "  -checklevel=<n>        " + _("How thorough the block verification is (0-4, default: 3)") + "\n" +
        "  -txindex               " + _("Maintain a full transaction index (default: 0)") + "\n" +
        "  -loadblock=<file>      " + _("Imports blocks from external blk000??.dat file") + "\n" +
        "  -reindex               " + _("Rebuild block chain index from current blk000??.dat files") + "\n" +
        "  -par=<n>               " + _("Set the number of script verification threads (up to 16, 0 = auto, <0 = leave that many cores free, default: 0)") + "\n" +

        "\n" + _("Masternode options:") + "\n" +
        "  -masternode=<n>      "   + _("Enable the client to act as a masternode (0-1, default: 0)") + "\n" +
        "  -masternodeprivkey=<n>      "   + _("Set the masternode private key") + "\n" +
        "  -masternodeaddr=<n> "   + _("Set external address:port to get to this masternode (example: address:port)") + "\n" +

        "\n" + _("Darksend options:") + "\n" +
        "  -disabledarksend=<n>      "   + _("Disable use of automated darksend for funds stored in this wallet (0-1, default: 0)") + "\n" +

        "\n" + _("Block creation options:") + "\n" +
        "  -blockminsize=<n>      "   + _("Set minimum block size in bytes (default: 0)") + "\n" +
        "  -blockmaxsize=<n>      "   + _("Set maximum block size in bytes (default: 250000)") + "\n" +
        "  -blockprioritysize=<n> "   + _("Set maximum size of high-priority/low-fee transactions in bytes (default: 27000)") + "\n" +

        "\n" + _("SSL options: (see the DarkCoin Wiki for SSL setup instructions)") + "\n" +
        "  -rpcssl                                  " + _("Use OpenSSL (https) for JSON-RPC connections") + "\n" +
        "  -rpcsslcertificatechainfile=<file.cert>  " + _("Server certificate file (default: server.cert)") + "\n" +
        "  -rpcsslprivatekeyfile=<file.pem>         " + _("Server private key (default: server.pem)") + "\n" +
        "  -rpcsslciphers=<ciphers>                 " + _("Acceptable ciphers (default: TLSv1+HIGH:!SSLv2:!aNULL:!eNULL:!AH:!3DES:@STRENGTH)") + "\n";

    return strUsage;
}

struct CImportingNow
{
    CImportingNow() {
        assert(fImporting == false);
        fImporting = true;
    }

    ~CImportingNow() {
        assert(fImporting == true);
        fImporting = false;
    }
};

void ThreadImport(std::vector<boost::filesystem::path> vImportFiles)
{
    RenameThread("bitcoin-loadblk");

    // -reindex
    if (fReindex) {
        CImportingNow imp;
        int nFile = 0;
        while (true) {
            CDiskBlockPos pos(nFile, 0);
            FILE *file = OpenBlockFile(pos, true);
            if (!file)
                break;
            LogPrintf("Reindexing block file blk%05u.dat...\n", (unsigned int)nFile);
            LoadExternalBlockFile(file, &pos);
            nFile++;
        }
        pblocktree->WriteReindexing(false);
        fReindex = false;
        LogPrintf("Reindexing finished\n");
        // To avoid ending up in a situation without genesis block, re-try initializing (no-op if reindexing worked):
        InitBlockIndex();
    }

    // hardcoded $DATADIR/bootstrap.dat
    filesystem::path pathBootstrap = GetDataDir() / "bootstrap.dat";
    if (filesystem::exists(pathBootstrap)) {
        FILE *file = fopen(pathBootstrap.string().c_str(), "rb");
        if (file) {
            CImportingNow imp;
            filesystem::path pathBootstrapOld = GetDataDir() / "bootstrap.dat.old";
            LogPrintf("Importing bootstrap.dat...\n");
            LoadExternalBlockFile(file);
            RenameOver(pathBootstrap, pathBootstrapOld);
        }
    }

    // -loadblock=
    BOOST_FOREACH(boost::filesystem::path &path, vImportFiles) {
        FILE *file = fopen(path.string().c_str(), "rb");
        if (file) {
            CImportingNow imp;
            LogPrintf("Importing %s...\n", path.string().c_str());
            LoadExternalBlockFile(file);
        }
    }
}

/** Initialize bitcoin.
 *  @pre Parameters should be parsed and config file should be read.
 */
bool AppInit2(boost::thread_group& threadGroup)
{
    // ********************************************************* Step 1: setup
#ifdef _MSC_VER
    // Turn off Microsoft heap dump noise
    _CrtSetReportMode(_CRT_WARN, _CRTDBG_MODE_FILE);
    _CrtSetReportFile(_CRT_WARN, CreateFileA("NUL", GENERIC_WRITE, 0, NULL, OPEN_EXISTING, 0, 0));
#endif
#if _MSC_VER >= 1400
    // Disable confusing "helpful" text message on abort, Ctrl-C
    _set_abort_behavior(0, _WRITE_ABORT_MSG | _CALL_REPORTFAULT);
#endif
#ifdef WIN32
    // Enable Data Execution Prevention (DEP)
    // Minimum supported OS versions: WinXP SP3, WinVista >= SP1, Win Server 2008
    // A failure is non-critical and needs no further attention!
#ifndef PROCESS_DEP_ENABLE
// We define this here, because GCCs winbase.h limits this to _WIN32_WINNT >= 0x0601 (Windows 7),
// which is not correct. Can be removed, when GCCs winbase.h is fixed!
#define PROCESS_DEP_ENABLE 0x00000001
#endif
    typedef BOOL (WINAPI *PSETPROCDEPPOL)(DWORD);
    PSETPROCDEPPOL setProcDEPPol = (PSETPROCDEPPOL)GetProcAddress(GetModuleHandleA("Kernel32.dll"), "SetProcessDEPPolicy");
    if (setProcDEPPol != NULL) setProcDEPPol(PROCESS_DEP_ENABLE);

    // Initialize Windows Sockets
    WSADATA wsadata;
    int ret = WSAStartup(MAKEWORD(2,2), &wsadata);
    if (ret != NO_ERROR || LOBYTE(wsadata.wVersion ) != 2 || HIBYTE(wsadata.wVersion) != 2)
    {
        return InitError(strprintf("Error: Winsock library failed to start (WSAStartup returned error %d)", ret));
    }
#endif
#ifndef WIN32
    umask(077);

    // Clean shutdown on SIGTERM
    struct sigaction sa;
    sa.sa_handler = HandleSIGTERM;
    sigemptyset(&sa.sa_mask);
    sa.sa_flags = 0;
    sigaction(SIGTERM, &sa, NULL);
    sigaction(SIGINT, &sa, NULL);

    // Reopen debug.log on SIGHUP
    struct sigaction sa_hup;
    sa_hup.sa_handler = HandleSIGHUP;
    sigemptyset(&sa_hup.sa_mask);
    sa_hup.sa_flags = 0;
    sigaction(SIGHUP, &sa_hup, NULL);
#endif

    // ********************************************************* Step 2: parameter interactions

    fTestNet = GetBoolArg("-testnet");
    fBloomFilters = GetBoolArg("-bloomfilters", true);
    if (fBloomFilters)
        nLocalServices |= NODE_BLOOM;

    if (mapArgs.count("-bind")) {
        // when specifying an explicit binding address, you want to listen on it
        // even when -connect or -proxy is specified
        SoftSetBoolArg("-listen", true);
    }

    if (mapArgs.count("-connect") && mapMultiArgs["-connect"].size() > 0) {
        // when only connecting to trusted nodes, do not seed via DNS, or listen by default
        SoftSetBoolArg("-dnsseed", false);
        SoftSetBoolArg("-listen", false);
    }

    if (mapArgs.count("-proxy")) {
        // to protect privacy, do not listen by default if a proxy server is specified
        SoftSetBoolArg("-listen", false);
    }

    if (!GetBoolArg("-listen", true)) {
        // do not map ports or try to retrieve public IP when not listening (pointless)
        SoftSetBoolArg("-upnp", false);
        SoftSetBoolArg("-discover", false);
    }

    if (mapArgs.count("-externalip")) {
        // if an explicit public IP is specified, do not try to find others
        SoftSetBoolArg("-discover", false);
    }

    if (GetBoolArg("-salvagewallet")) {
        // Rewrite just private keys: rescan to find transactions
        SoftSetBoolArg("-rescan", true);
    }

    // Make sure enough file descriptors are available
    int nBind = std::max((int)mapArgs.count("-bind"), 1);
    nMaxConnections = GetArg("-maxconnections", 125);
    nMaxConnections = std::max(std::min(nMaxConnections, (int)(FD_SETSIZE - nBind - MIN_CORE_FILEDESCRIPTORS)), 0);
    int nFD = RaiseFileDescriptorLimit(nMaxConnections + MIN_CORE_FILEDESCRIPTORS);
    if (nFD < MIN_CORE_FILEDESCRIPTORS)
        return InitError(_("Not enough file descriptors available."));
    if (nFD - MIN_CORE_FILEDESCRIPTORS < nMaxConnections)
        nMaxConnections = nFD - MIN_CORE_FILEDESCRIPTORS;

    // ********************************************************* Step 3: parameter-to-internal-flags

    fDebug = GetBoolArg("-debug");
    fBenchmark = GetBoolArg("-benchmark");

    // -par=0 means autodetect, but nScriptCheckThreads==0 means no concurrency
    nScriptCheckThreads = GetArg("-par", 0);
    if (nScriptCheckThreads <= 0)
        nScriptCheckThreads += boost::thread::hardware_concurrency();
    if (nScriptCheckThreads <= 1)
        nScriptCheckThreads = 0;
    else if (nScriptCheckThreads > MAX_SCRIPTCHECK_THREADS)
        nScriptCheckThreads = MAX_SCRIPTCHECK_THREADS;

    // -debug implies fDebug*
    if (fDebug)
        fDebugNet = true;
    else
        fDebugNet = GetBoolArg("-debugnet");

    if (fDaemon)
        fServer = true;
    else
        fServer = GetBoolArg("-server");

    /* force fServer when running without GUI */
#if !defined(QT_GUI)
    fServer = true;
#endif
    fPrintToConsole = GetBoolArg("-printtoconsole");
    fPrintToDebugger = GetBoolArg("-printtodebugger");
    fLogTimestamps = GetBoolArg("-logtimestamps", true);
    bool fDisableWallet = GetBoolArg("-disablewallet", false);

    if (mapArgs.count("-timeout"))
    {
        int nNewTimeout = GetArg("-timeout", 5000);
        if (nNewTimeout > 0 && nNewTimeout < 600000)
            nConnectTimeout = nNewTimeout;
    }

    // Continue to put "/P2SH/" in the coinbase to monitor
    // BIP16 support.
    // This can be removed eventually...
    const char* pszP2SH = "/P2SH/";
    COINBASE_FLAGS << std::vector<unsigned char>(pszP2SH, pszP2SH+strlen(pszP2SH));

    // Fee-per-kilobyte amount considered the same as "free"
    // If you are mining, be careful setting this:
    // if you set it to zero then
    // a transaction spammer can cheaply fill blocks using
    // 1-satoshi-fee transactions. It should be set above the real
    // cost to you of processing a transaction.
    if (mapArgs.count("-mintxfee"))
    {
        int64 n = 0;
        if (ParseMoney(mapArgs["-mintxfee"], n) && n > 0)
            CTransaction::nMinTxFee = n;
        else
            return InitError(strprintf(_("Invalid amount for -mintxfee=<amount>: '%s'"), mapArgs["-mintxfee"].c_str()));
    }
    if (mapArgs.count("-minrelaytxfee"))
    {
        int64 n = 0;
        if (ParseMoney(mapArgs["-minrelaytxfee"], n) && n > 0)
            CTransaction::nMinRelayTxFee = n;
        else
            return InitError(strprintf(_("Invalid amount for -minrelaytxfee=<amount>: '%s'"), mapArgs["-minrelaytxfee"].c_str()));
    }

    if (mapArgs.count("-paytxfee"))
    {
        if (!ParseMoney(mapArgs["-paytxfee"], nTransactionFee))
            return InitError(strprintf(_("Invalid amount for -paytxfee=<amount>: '%s'"), mapArgs["-paytxfee"].c_str()));
        if (nTransactionFee > 0.25 * COIN)
            InitWarning(_("Warning: -paytxfee is set very high! This is the transaction fee you will pay if you send a transaction."));
    }

    if (mapArgs.count("-mininput"))
    {
        if (!ParseMoney(mapArgs["-mininput"], nMinimumInputValue))
            return InitError(strprintf(_("Invalid amount for -mininput=<amount>: '%s'"), mapArgs["-mininput"].c_str()));
    }

	if (mapArgs.count("-checkpointkey")) // checkpoint master priv key
    {
        if (!SetCheckpointPrivKey(GetArg("-checkpointkey", "")))
            return InitError(_("Unable to sign checkpoint, wrong checkpointkey?"));
    }

    // ********************************************************* Step 4: application initialization: dir lock, daemonize, pidfile, debug log

    std::string strDataDir = GetDataDir().string();

    // Make sure only a single Bitcoin process is using the data directory.
    boost::filesystem::path pathLockFile = GetDataDir() / ".lock";
    FILE* file = fopen(pathLockFile.string().c_str(), "a"); // empty lock file; created if it doesn't exist.
    if (file) fclose(file);
    static boost::interprocess::file_lock lock(pathLockFile.string().c_str());
    if (!lock.try_lock())
        return InitError(strprintf(_("Cannot obtain a lock on data directory %s. DarkCoin is probably already running."), strDataDir.c_str()));

    if (GetBoolArg("-shrinkdebugfile", !fDebug))
        ShrinkDebugFile();
    LogPrintf("\n\n\n\n\n\n\n\n\n\n\n\n\n\n\n\n\n\n\n\n");
    LogPrintf("DarkCoin version %s (%s)\n", FormatFullVersion().c_str(), CLIENT_DATE.c_str());
    LogPrintf("Using OpenSSL version %s\n", SSLeay_version(SSLEAY_VERSION));
    if (!fLogTimestamps)
        LogPrintf("Startup time: %s\n", DateTimeStrFormat("%Y-%m-%d %H:%M:%S", GetTime()).c_str());
    LogPrintf("Default data directory %s\n", GetDefaultDataDir().string().c_str());
    LogPrintf("Using data directory %s\n", strDataDir.c_str());
    LogPrintf("Using at most %i connections (%i file descriptors available)\n", nMaxConnections, nFD);
    std::ostringstream strErrors;

    if (fDaemon)
        fprintf(stdout, "DarkCoin server starting\n");

    if (nScriptCheckThreads) {
        LogPrintf("Using %u threads for script verification\n", nScriptCheckThreads);
        for (int i=0; i<nScriptCheckThreads-1; i++)
            threadGroup.create_thread(&ThreadScriptCheck);
    }

    int64 nStart;

#if defined(USE_SSE2)
    scrypt_detect_sse2();
#endif

    // ********************************************************* Step 5: verify wallet database integrity

    if (!fDisableWallet) {
        uiInterface.InitMessage(_("Verifying wallet..."));

        if (!bitdb.Open(GetDataDir()))
        {
            // try moving the database env out of the way
            boost::filesystem::path pathDatabase = GetDataDir() / "database";
            boost::filesystem::path pathDatabaseBak = GetDataDir() / strprintf("database.%"PRI64d".bak", GetTime());
            try {
                boost::filesystem::rename(pathDatabase, pathDatabaseBak);
                LogPrintf("Moved old %s to %s. Retrying.\n", pathDatabase.string().c_str(), pathDatabaseBak.string().c_str());
            } catch(boost::filesystem::filesystem_error &error) {
                 // failure is ok (well, not really, but it's not worse than what we started with)
            }

            // try again
            if (!bitdb.Open(GetDataDir())) {
                // if it still fails, it probably means we can't even create the database env
                string msg = strprintf(_("Error initializing wallet database environment %s!"), strDataDir.c_str());
                return InitError(msg);
            }
        }

        if (GetBoolArg("-salvagewallet"))
        {
            // Recover readable keypairs:
            if (!CWalletDB::Recover(bitdb, "wallet.dat", true))
                return false;
        }

        if (filesystem::exists(GetDataDir() / "wallet.dat"))
        {
            CDBEnv::VerifyResult r = bitdb.Verify("wallet.dat", CWalletDB::Recover);
            if (r == CDBEnv::RECOVER_OK)
            {
                string msg = strprintf(_("Warning: wallet.dat corrupt, data salvaged!"
                                         " Original wallet.dat saved as wallet.{timestamp}.bak in %s; if"
                                         " your balance or transactions are incorrect you should"
                                         " restore from a backup."), strDataDir.c_str());
                InitWarning(msg);
            }
            if (r == CDBEnv::RECOVER_FAIL)
                return InitError(_("wallet.dat corrupt, salvage failed"));
        }
    } // (!fDisableWallet)

    // ********************************************************* Step 6: network initialization

    int nSocksVersion = GetArg("-socks", 5);
    if (nSocksVersion != 4 && nSocksVersion != 5)
        return InitError(strprintf(_("Unknown -socks proxy version requested: %i"), nSocksVersion));

    if (mapArgs.count("-onlynet")) {
        std::set<enum Network> nets;
        BOOST_FOREACH(std::string snet, mapMultiArgs["-onlynet"]) {
            enum Network net = ParseNetwork(snet);
            if (net == NET_UNROUTABLE)
                return InitError(strprintf(_("Unknown network specified in -onlynet: '%s'"), snet.c_str()));
            nets.insert(net);
        }
        for (int n = 0; n < NET_MAX; n++) {
            enum Network net = (enum Network)n;
            if (!nets.count(net))
                SetLimited(net);
        }
    }
#if defined(USE_IPV6)
#if ! USE_IPV6
    else
        SetLimited(NET_IPV6);
#endif
#endif

    CService addrProxy;
    bool fProxy = false;
    if (mapArgs.count("-proxy")) {
        addrProxy = CService(mapArgs["-proxy"], 9050);
        if (!addrProxy.IsValid())
            return InitError(strprintf(_("Invalid -proxy address: '%s'"), mapArgs["-proxy"].c_str()));

        if (!IsLimited(NET_IPV4))
            SetProxy(NET_IPV4, addrProxy, nSocksVersion);
        if (nSocksVersion > 4) {
#ifdef USE_IPV6
            if (!IsLimited(NET_IPV6))
                SetProxy(NET_IPV6, addrProxy, nSocksVersion);
#endif
            SetNameProxy(addrProxy, nSocksVersion);
        }
        fProxy = true;
    }

    // -tor can override normal proxy, -notor disables tor entirely
    if (!(mapArgs.count("-tor") && mapArgs["-tor"] == "0") && (fProxy || mapArgs.count("-tor"))) {
        CService addrOnion;
        if (!mapArgs.count("-tor"))
            addrOnion = addrProxy;
        else
            addrOnion = CService(mapArgs["-tor"], 9050);
        if (!addrOnion.IsValid())
            return InitError(strprintf(_("Invalid -tor address: '%s'"), mapArgs["-tor"].c_str()));
        SetProxy(NET_TOR, addrOnion, 5);
        SetReachable(NET_TOR);
    }

    if (mapArgs.count("-proxytoo")) {
        fProxyToo = true;
        CService addrProxy = CService(mapArgs["-proxytoo"], 9050);
        if (!addrProxy.IsValid())
            return InitError(strprintf(_("Invalid -proxytoo address: '%s'"), mapArgs["-proxytoo"].c_str()));

        if (!IsLimited(NET_IPV4))
            SetProxy(NET_IPV4, addrProxy, nSocksVersion);
        if (nSocksVersion > 4) {
#ifdef USE_IPV6
            if (!IsLimited(NET_IPV6))
                SetProxy(NET_IPV6, addrProxy, nSocksVersion);
#endif
            SetNameProxy(addrProxy, nSocksVersion);
        }
    }

    // see Step 2: parameter interactions for more information about these
    fNoListen = !GetBoolArg("-listen", true);
    fDiscover = GetBoolArg("-discover", true);
    fNameLookup = GetBoolArg("-dns", true);

    bool fBound = false;
    if (!fNoListen) {
        if (mapArgs.count("-bind")) {
            BOOST_FOREACH(std::string strBind, mapMultiArgs["-bind"]) {
                CService addrBind;
                if (!Lookup(strBind.c_str(), addrBind, GetListenPort(), false))
                    return InitError(strprintf(_("Cannot resolve -bind address: '%s'"), strBind.c_str()));
                fBound |= Bind(addrBind, (BF_EXPLICIT | BF_REPORT_ERROR));
            }
        }
        else {
            struct in_addr inaddr_any;
            inaddr_any.s_addr = INADDR_ANY;
#ifdef USE_IPV6
            fBound |= Bind(CService(in6addr_any, GetListenPort()), BF_NONE);
#endif
            fBound |= Bind(CService(inaddr_any, GetListenPort()), !fBound ? BF_REPORT_ERROR : BF_NONE);
        }
        if (!fBound)
            return InitError(_("Failed to listen on any port. Use -listen=0 if you want this."));
    }

    if (mapArgs.count("-externalip")) {
        BOOST_FOREACH(string strAddr, mapMultiArgs["-externalip"]) {
            CService addrLocal(strAddr, GetListenPort(), fNameLookup);
            if (!addrLocal.IsValid())
                return InitError(strprintf(_("Cannot resolve -externalip address: '%s'"), strAddr.c_str()));
            AddLocal(CService(strAddr, GetListenPort(), fNameLookup), LOCAL_MANUAL);
        }
    }

    BOOST_FOREACH(string strDest, mapMultiArgs["-seednode"])
        AddOneShot(strDest);

    // ********************************************************* Step 7: load block chain

    fReindex = GetBoolArg("-reindex");

    // Upgrading to 0.8; hard-link the old blknnnn.dat files into /blocks/
    filesystem::path blocksDir = GetDataDir() / "blocks";
    if (!filesystem::exists(blocksDir))
    {
        filesystem::create_directories(blocksDir);
        bool linked = false;
        for (unsigned int i = 1; i < 10000; i++) {
            filesystem::path source = GetDataDir() / strprintf("blk%04u.dat", i);
            if (!filesystem::exists(source)) break;
            filesystem::path dest = blocksDir / strprintf("blk%05u.dat", i-1);
            try {
                filesystem::create_hard_link(source, dest);
                LogPrintf("Hardlinked %s -> %s\n", source.string().c_str(), dest.string().c_str());
                linked = true;
            } catch (filesystem::filesystem_error & e) {
                // Note: hardlink creation failing is not a disaster, it just means
                // blocks will get re-downloaded from peers.
                LogPrintf("Error hardlinking blk%04u.dat : %s\n", i, e.what());
                break;
            }
        }
        if (linked)
        {
            fReindex = true;
        }
    }

    // cache size calculations
    size_t nTotalCache = GetArg("-dbcache", 25) << 20;
    if (nTotalCache < (1 << 22))
        nTotalCache = (1 << 22); // total cache cannot be less than 4 MiB
    size_t nBlockTreeDBCache = nTotalCache / 8;
    if (nBlockTreeDBCache > (1 << 21) && !GetBoolArg("-txindex", false))
        nBlockTreeDBCache = (1 << 21); // block tree db cache shouldn't be larger than 2 MiB
    nTotalCache -= nBlockTreeDBCache;
    size_t nCoinDBCache = nTotalCache / 2; // use half of the remaining cache for coindb cache
    nTotalCache -= nCoinDBCache;
    nCoinCacheSize = nTotalCache / 300; // coins in memory require around 300 bytes

    bool fLoaded = false;
    while (!fLoaded) {
        bool fReset = fReindex;
        std::string strLoadError;

        uiInterface.InitMessage(_("Loading block index..."));

        nStart = GetTimeMillis();
        do {
            try {
                UnloadBlockIndex();
                delete pcoinsTip;
                delete pcoinsdbview;
                delete pblocktree;

                pblocktree = new CBlockTreeDB(nBlockTreeDBCache, false, fReindex);
                pcoinsdbview = new CCoinsViewDB(nCoinDBCache, false, fReindex);
                pcoinsTip = new CCoinsViewCache(*pcoinsdbview);

                if (fReindex)
                    pblocktree->WriteReindexing(true);

                if (!LoadBlockIndex()) {
                    strLoadError = _("Error loading block database");
                    break;
                }

                // If the loaded chain has a wrong genesis, bail out immediately
                // (we're likely using a testnet datadir, or the other way around).
                if (!mapBlockIndex.empty() && pindexGenesisBlock == NULL)
                    return InitError(_("Incorrect or no genesis block found. Wrong datadir for network?"));

                // Initialize the block index (no-op if non-empty database was already loaded)
                if (!InitBlockIndex()) {
                    strLoadError = _("Error initializing block database");
                    break;
                }

                // Check for changed -txindex state
                if (fTxIndex != GetBoolArg("-txindex", false)) {
                    strLoadError = _("You need to rebuild the database using -reindex to change -txindex");
                    break;
                }

                uiInterface.InitMessage(_("Verifying blocks..."));
                if (!VerifyDB(GetArg("-checklevel", 3),
                              GetArg( "-checkblocks", 288))) {
                    strLoadError = _("Corrupted block database detected");
                    break;
                }
            } catch(std::exception &e) {
                strLoadError = _("Error opening block database");
                break;
            }

            fLoaded = true;
        } while(false);

        if (!fLoaded) {
            // first suggest a reindex
            if (!fReset) {
                bool fRet = uiInterface.ThreadSafeMessageBox(
                    strLoadError + ".\n\n" + _("Do you want to rebuild the block database now?"),
                    "", CClientUIInterface::MSG_ERROR | CClientUIInterface::BTN_ABORT);
                if (fRet) {
                    fReindex = true;
                    fRequestShutdown = false;
                } else {
                    return false;
                }
            } else {
                return InitError(strLoadError);
            }
        }
    }

    // as LoadBlockIndex can take several minutes, it's possible the user
    // requested to kill bitcoin-qt during the last operation. If so, exit.
    // As the program has not fully started yet, Shutdown() is possibly overkill.
    if (fRequestShutdown)
    {
        LogPrintf("Shutdown requested. Exiting.\n");
        return false;
    }
    LogPrintf(" block index %15"PRI64d"ms\n", GetTimeMillis() - nStart);

    if (GetBoolArg("-printblockindex") || GetBoolArg("-printblocktree"))
    {
        PrintBlockTree();
        return false;
    }

    if (mapArgs.count("-printblock"))
    {
        string strMatch = mapArgs["-printblock"];
        int nFound = 0;
        for (map<uint256, CBlockIndex*>::iterator mi = mapBlockIndex.begin(); mi != mapBlockIndex.end(); ++mi)
        {
            uint256 hash = (*mi).first;
            if (strncmp(hash.ToString().c_str(), strMatch.c_str(), strMatch.size()) == 0)
            {
                CBlockIndex* pindex = (*mi).second;
                CBlock block;
                block.ReadFromDisk(pindex);
                block.BuildMerkleTree();
                block.print();
                LogPrintf("\n");
                nFound++;
            }
        }
        if (nFound == 0)
            LogPrintf("No blocks matching %s were found\n", strMatch.c_str());
        return false;
    }

    // ********************************************************* Step 8: load wallet

    if (fDisableWallet) {
        LogPrintf("Wallet disabled!\n");
        pwalletMain = NULL;
    } else {
        uiInterface.InitMessage(_("Loading wallet..."));

        nStart = GetTimeMillis();
        bool fFirstRun = true;
        pwalletMain = new CWallet("wallet.dat");
        DBErrors nLoadWalletRet = pwalletMain->LoadWallet(fFirstRun);
        if (nLoadWalletRet != DB_LOAD_OK)
        {
            if (nLoadWalletRet == DB_CORRUPT)
                strErrors << _("Error loading wallet.dat: Wallet corrupted") << "\n";
            else if (nLoadWalletRet == DB_NONCRITICAL_ERROR)
            {
                string msg(_("Warning: error reading wallet.dat! All keys read correctly, but transaction data"
                             " or address book entries might be missing or incorrect."));
                InitWarning(msg);
            }
            else if (nLoadWalletRet == DB_TOO_NEW)
                strErrors << _("Error loading wallet.dat: Wallet requires newer version of DarkCoin") << "\n";
            else if (nLoadWalletRet == DB_NEED_REWRITE)
            {
                strErrors << _("Wallet needed to be rewritten: restart DarkCoin to complete") << "\n";
                LogPrintf("%s", strErrors.str().c_str());
                return InitError(strErrors.str());
            }
            else
                strErrors << _("Error loading wallet.dat") << "\n";
        }

        if (GetBoolArg("-upgradewallet", fFirstRun))
        {
            int nMaxVersion = GetArg("-upgradewallet", 0);
            if (nMaxVersion == 0) // the -upgradewallet without argument case
            {
                LogPrintf("Performing wallet upgrade to %i\n", FEATURE_LATEST);
                nMaxVersion = CLIENT_VERSION;
                pwalletMain->SetMinVersion(FEATURE_LATEST); // permanently upgrade the wallet immediately
            }
            else
                LogPrintf("Allowing wallet upgrade up to %i\n", nMaxVersion);
            if (nMaxVersion < pwalletMain->GetVersion())
                strErrors << _("Cannot downgrade wallet") << "\n";
            pwalletMain->SetMaxVersion(nMaxVersion);
        }

        if (fFirstRun)
        {
            // Create new keyUser and set as default key
            RandAddSeedPerfmon();

            CPubKey newDefaultKey;
            if (pwalletMain->GetKeyFromPool(newDefaultKey, false)) {
                pwalletMain->SetDefaultKey(newDefaultKey);
                if (!pwalletMain->SetAddressBookName(pwalletMain->vchDefaultKey.GetID(), ""))
                    strErrors << _("Cannot write default address") << "\n";
            }

            pwalletMain->SetBestChain(CBlockLocator(pindexBest));
        }

        LogPrintf("%s", strErrors.str().c_str());
        LogPrintf(" wallet      %15"PRI64d"ms\n", GetTimeMillis() - nStart);

        RegisterWallet(pwalletMain);

        CBlockIndex *pindexRescan = pindexBest;
        if (GetBoolArg("-rescan"))
            pindexRescan = pindexGenesisBlock;
        else
        {
            CWalletDB walletdb("wallet.dat");
            CBlockLocator locator;
            if (walletdb.ReadBestBlock(locator))
                pindexRescan = locator.GetBlockIndex();
            else
                pindexRescan = pindexGenesisBlock;
        }
        if (pindexBest && pindexBest != pindexRescan)
        {
            uiInterface.InitMessage(_("Rescanning..."));
            LogPrintf("Rescanning last %i blocks (from block %i)...\n", pindexBest->nHeight - pindexRescan->nHeight, pindexRescan->nHeight);
            nStart = GetTimeMillis();
            pwalletMain->ScanForWalletTransactions(pindexRescan, true);
            LogPrintf(" rescan      %15"PRI64d"ms\n", GetTimeMillis() - nStart);
            pwalletMain->SetBestChain(CBlockLocator(pindexBest));
            nWalletDBUpdated++;
        }
    } // (!fDisableWallet)

    // ********************************************************* Step 9: import blocks

    // scan for better chains in the block chain database, that are not yet connected in the active best chain
    CValidationState state;
    if (!ConnectBestBlock(state))
        strErrors << "Failed to connect best block";

    std::vector<boost::filesystem::path> vImportFiles;
    if (mapArgs.count("-loadblock"))
    {
        BOOST_FOREACH(string strFile, mapMultiArgs["-loadblock"])
            vImportFiles.push_back(strFile);
    }
    threadGroup.create_thread(boost::bind(&ThreadImport, vImportFiles));

    // ********************************************************* Step 10: setup DarkSend

    //string strNode = "23.23.186.131";
    //CAddress addr;
    //ConnectNode(addr, strNode.c_str(), true);

    fMasterNode = GetBoolArg("-masternode");
    if(fMasterNode) {
        printf("IS DARKSEND MASTER NODE\n");
        strMasterNodeAddr = GetArg("-masternodeaddr", "");

        printf(" addr %s\n", strMasterNodeAddr.c_str());

        if(!strMasterNodeAddr.empty()){
            CService addrTest = CService(strMasterNodeAddr);
            if (!addrTest.IsValid()) {
                printf("Invalid -masternodeaddr address: '%s'\n", mapArgs["-strMasterNodeAddr"].c_str());
                exit(0);
            }
        }

        strMasterNodePrivKey = GetArg("-masternodeprivkey", "");
        if(!strMasterNodePrivKey.empty()){
            std::string errorMessage;
                
            CKey key;
            CPubKey pubkey;

            if(!darkSendSigner.SetKey(strMasterNodePrivKey, errorMessage, key, pubkey))
            {
                return InitError(_("Invalid masternodeprivkey. Please see documenation."));
            }

            darkSendPool.pubkeyMasterNode2 = pubkey;
            
        } else {
            return InitError(_("You must specify a masternodeprivkey in the configuration. Please see documentation for help."));
        }
    }

    fDisableDarksend = GetBoolArg("-disabledarksend", false);
    bool fEnabledDaemonDarksend = GetBoolArg("-enabledaemondarksend", false);
    if(fDaemon && !fEnabledDaemonDarksend) fDisableDarksend = true;

    if(!fDisableDarksend){
        nDarksendRounds = GetArg("-darksendrounds", 2);
        if(nDarksendRounds > 8) nDarksendRounds = 8;
        if(nDarksendRounds < 1) nDarksendRounds = 1;

        nAnonymizeDarkcoinAmount = GetArg("-anonymizedarkcoinamount", 1000);
        if(nAnonymizeDarkcoinAmount > 999999) nAnonymizeDarkcoinAmount = 999999;
        if(nAnonymizeDarkcoinAmount < 2) nAnonymizeDarkcoinAmount = 2;

        printf("Darksend rounds %d\n", nDarksendRounds);
        printf("Anonymize Darkcoin Amount %d\n", nAnonymizeDarkcoinAmount);
    } else {
        printf("Darksend is disabled!\n");
        nDarksendRounds = 0;
    }

    //override masternode
    strUseMasternode = GetArg("-usemasternode", "");

    darkSendDenominations.push_back( (500   * COIN)+1 );
    darkSendDenominations.push_back( (100   * COIN)+1 );
    darkSendDenominations.push_back( (10    * COIN)+1 );
    darkSendDenominations.push_back( (1     * COIN)+1 );

    threadGroup.create_thread(boost::bind(&ThreadCheckDarkSendPool));

    // ********************************************************* Step 11: load peers

    uiInterface.InitMessage(_("Loading addresses..."));

    nStart = GetTimeMillis();

    {
        CAddrDB adb;
        if (!adb.Read(addrman))
            LogPrintf("Invalid or missing peers.dat; recreating\n");
    }

    LogPrintf("Loaded %i addresses from peers.dat  %"PRI64d"ms\n",
           addrman.size(), GetTimeMillis() - nStart);

    // ********************************************************* Step 12: start node

    if (!CheckDiskSpace())
        return false;

    if (!strErrors.str().empty())
        return InitError(strErrors.str());

    RandAddSeedPerfmon();

    //// debug print
    LogPrintf("mapBlockIndex.size() = %"PRIszu"\n",   mapBlockIndex.size());
    LogPrintf("nBestHeight = %d\n",                   nBestHeight);
    LogPrintf("setKeyPool.size() = %"PRIszu"\n",      pwalletMain ? pwalletMain->setKeyPool.size() : 0);
    LogPrintf("mapWallet.size() = %"PRIszu"\n",       pwalletMain ? pwalletMain->mapWallet.size() : 0);
    LogPrintf("mapAddressBook.size() = %"PRIszu"\n",  pwalletMain ? pwalletMain->mapAddressBook.size() : 0);

    StartNode(threadGroup);

    // InitRPCMining is needed here so getwork/getblocktemplate in the GUI debug console works properly.
    InitRPCMining();
    if (fServer)
        StartRPCThreads();

    // Generate coins in the background
    if (pwalletMain)
        GenerateBitcoins(GetBoolArg("-gen", false), pwalletMain);

    // ********************************************************* Step 13: finished

    uiInterface.InitMessage(_("Done loading"));

    if (pwalletMain) {
        // Add wallet transactions that aren't already in a block to mapTransactions
        pwalletMain->ReacceptWalletTransactions();

        // Run a thread to flush wallet periodically
        threadGroup.create_thread(boost::bind(&ThreadFlushWalletDB, boost::ref(pwalletMain->strWalletFile)));
    }

    return !fRequestShutdown;
}<|MERGE_RESOLUTION|>--- conflicted
+++ resolved
@@ -90,16 +90,12 @@
 
 void Shutdown()
 {
-<<<<<<< HEAD
 
     if(darkSendPool.GetMyTransactionCount() != 0){
         printf("Error: Darksend appears to have a transaction in progress, you will possibly be charged fees for shuting down.\n");
     }
 
-    printf("Shutdown : In progress...\n");
-=======
     LogPrintf("Shutdown : In progress...\n");
->>>>>>> 95a32f44
     static CCriticalSection cs_Shutdown;
     TRY_LOCK(cs_Shutdown, lockShutdown);
     if (!lockShutdown) return;
