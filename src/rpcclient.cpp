// Copyright (c) 2010 Satoshi Nakamoto
// Copyright (c) 2009-2014 The Bitcoin developers
// Copyright (c) 2014-2015 The Dash developers
// Copyright (c) 2015-2017 The PIVX developers
// Copyright (c) 2015-2018 The Blocknet developers
// Distributed under the MIT software license, see the accompanying
// file COPYING or http://www.opensource.org/licenses/mit-license.php.

#include "rpcclient.h"

#include "rpcprotocol.h"
#include "ui_interface.h"
#include "util.h"

#include <set>
#include <stdint.h>

using namespace std;
using namespace json_spirit;

class CRPCConvertParam
{
public:
    std::string methodName; //! method whose params want conversion
    int paramIdx;           //! 0-based idx of param to convert
};
// ***TODO***
static const CRPCConvertParam vRPCConvertParams[] =
    {
        {"stop", 0},
        {"setmocktime", 0},
        {"getaddednodeinfo", 0},
        {"setgenerate", 0},
        {"setgenerate", 1},
        {"getnetworkhashps", 0},
        {"getnetworkhashps", 1},
        {"sendtoaddress", 1},
        {"sendtoaddress", 4},
        {"sendtoaddressix", 1},
        {"settxfee", 0},
        {"getreceivedbyaddress", 1},
        {"getreceivedbyaccount", 1},
        {"listreceivedbyaddress", 0},
        {"listreceivedbyaddress", 1},
        {"listreceivedbyaddress", 2},
        {"listreceivedbyaccount", 0},
        {"listreceivedbyaccount", 1},
        {"listreceivedbyaccount", 2},
        {"getbalance", 1},
        {"getbalance", 2},
        {"getblockhash", 0},
        {"move", 2},
        {"move", 3},
        {"sendfrom", 2},
        {"sendfrom", 3},
        {"listtransactions", 1},
        {"listtransactions", 2},
        {"listtransactions", 3},
        {"listaccounts", 0},
        {"listaccounts", 1},
        {"walletpassphrase", 1},
        {"walletpassphrase", 2},
        {"getblocktemplate", 0},
        {"listsinceblock", 1},
        {"listsinceblock", 2},
        {"sendmany", 1},
        {"sendmany", 2},
        {"sendmany", 4},
        {"addmultisigaddress", 0},
        {"addmultisigaddress", 1},
        {"createmultisig", 0},
        {"createmultisig", 1},
        {"listunspent", 0},
        {"listunspent", 1},
        {"listunspent", 2},
        {"getblock", 1},
        {"getblockheader", 1},
        {"gettransaction", 1},
        {"getrawtransaction", 1},
        {"createrawtransaction", 0},
        {"createrawtransaction", 1},
        {"signrawtransaction", 1},
        {"signrawtransaction", 2},
        {"sendrawtransaction", 1},
        {"gettxout", 1},
        {"gettxout", 2},
        {"lockunspent", 0},
        {"lockunspent", 1},
        {"importprivkey", 2},
        {"importaddress", 2},
        {"verifychain", 0},
        {"verifychain", 1},
        {"keypoolrefill", 0},
        {"getrawmempool", 0},
        {"estimatefee", 0},
        {"estimatepriority", 0},
        {"prioritisetransaction", 1},
        {"prioritisetransaction", 2},
        {"spork", 1},
        {"mnbudget", 3},
        {"mnbudget", 4},
        {"mnbudget", 6},
        {"mnbudget", 8},
        {"mnbudgetvoteraw", 1},
        {"mnbudgetvoteraw", 4},
        {"reservebalance", 0},
        {"reservebalance", 1},
        {"setstakesplitthreshold", 0},
        {"autocombinerewards", 0},
        {"autocombinerewards", 1},
        {"dxGetOrderHistory", 2},
        {"dxGetOrderHistory", 3},
        {"dxGetOrderHistory", 4},
        {"dxGetOrderHistory", 5},
        {"dxGetOrderBook", 0},
        {"dxGetOrderBook", 3},
        {"dxGetOrderBook", 4},
        {"dxFlushCancelledOrders",0},
        {"dxFlushCancelledOrders",1},
<<<<<<< HEAD
=======
        {"gettradingdata",0},
>>>>>>> 870b683e
    };

class CRPCConvertTable
{
private:
    std::set<std::pair<std::string, int> > members;

public:
    CRPCConvertTable();

    bool convert(const std::string& method, int idx)
    {
        return (members.count(std::make_pair(method, idx)) > 0);
    }
};

CRPCConvertTable::CRPCConvertTable()
{
    const unsigned int n_elem =
        (sizeof(vRPCConvertParams) / sizeof(vRPCConvertParams[0]));

    for (unsigned int i = 0; i < n_elem; i++) {
        members.insert(std::make_pair(vRPCConvertParams[i].methodName,
            vRPCConvertParams[i].paramIdx));
    }
}

static CRPCConvertTable rpcCvtTable;

/** Convert strings to command-specific RPC representation */
Array RPCConvertValues(const std::string& strMethod, const std::vector<std::string>& strParams)
{
    Array params;

    for (unsigned int idx = 0; idx < strParams.size(); idx++) {
        const std::string& strVal = strParams[idx];

        // insert string value directly
        if (!rpcCvtTable.convert(strMethod, idx)) {
            params.push_back(strVal);
        }

        // parse string as JSON, insert bool/number/object/etc. value
        else {
            Value jVal;
            if (!read_string(strVal, jVal))
                throw runtime_error(string("Error parsing JSON:") + strVal);
            params.push_back(jVal);
        }
    }

    return params;
}<|MERGE_RESOLUTION|>--- conflicted
+++ resolved
@@ -117,10 +117,7 @@
         {"dxGetOrderBook", 4},
         {"dxFlushCancelledOrders",0},
         {"dxFlushCancelledOrders",1},
-<<<<<<< HEAD
-=======
         {"gettradingdata",0},
->>>>>>> 870b683e
     };
 
 class CRPCConvertTable
