--- conflicted
+++ resolved
@@ -112,10 +112,7 @@
 BlocknetLabelBtn:!hover { color: #016AFF; }
 BlocknetLabelBtn:hover { color: white; }
 BlocknetDialog { background-color: #172F49; }
-<<<<<<< HEAD
 BlocknetDialog #h3 { background-color: #172F49; border: 0; }
-=======
-BlocknetDialog #h2 { background-color: #172F49; border: 0; }
 BlocknetTabBtn { font-size: 13px; color: #6F8097; font-family: "Roboto"; }
 BlocknetTabBtn:checked { color: QLinearGradient(x1: 0, x2: 1, stop: 0 #00C9FF, stop: 1 #4BF5C6); background-color: transparent; }
 BlocknetTabBtn:pressed { background-color: transparent; }
@@ -124,7 +121,6 @@
 BlocknetKeyDialog #h2 { background-color: #172F49; border: 0; }
 BlocknetKeyDialog #highlight { font-size: 13px; font-family: "Roboto"; color: white; }
 BlocknetKeyDialog #note { font-size: 13px; font-family: "Roboto"; color: #6F8097; }
->>>>>>> cb8c3650
 
 BlocknetProposals #h4 { padding-left: 1px; }
 BlocknetProposals #title { font-size: 12px; color: white; font-family: "Roboto"; }
