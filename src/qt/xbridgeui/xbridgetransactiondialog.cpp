--- conflicted
+++ resolved
@@ -309,19 +309,13 @@
     if (m_pendingId != uint256())
     {
         // accept pending tx
-<<<<<<< HEAD
+
         const auto error = m_model.newTransactionFromPending(m_pendingId, m_hubAddress, from, to);
         if(error != xbridge::NO_ERROR)
         {
             QMessageBox::warning(this, trUtf8("check parameters"),
                                  trUtf8("Invalid address %1")
                                  .arg(xbridge::xbridgeErrorText(error, from).c_str()));
-=======
-        if(!m_model.newTransactionFromPending(m_pendingId, m_hubAddress, from, to))
-        {
-            QMessageBox::warning(this, trUtf8("check parameters"),
-                                 trUtf8("Invalid address %1").arg(XBridgeApp::instance().lastError().c_str()));
->>>>>>> 0e6e3861
             return;
         }
     }
@@ -332,13 +326,10 @@
         if (error != xbridge::NO_ERROR)
         {
             QMessageBox::warning(this, trUtf8("check parameters"),
-<<<<<<< HEAD
+
                                  trUtf8("Invalid amount %1 %2")
                                  .arg(xbridge::xbridgeErrorText(error).c_str())
                                  .arg(fromAmount));
-=======
-                                 trUtf8("Invalid amount %1").arg(XBridgeApp::instance().lastError().c_str()));
->>>>>>> 0e6e3861
             return;
         }
     }
