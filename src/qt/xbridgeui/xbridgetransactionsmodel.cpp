--- conflicted
+++ resolved
@@ -4,7 +4,7 @@
 #include "xbridgetransactionsmodel.h"
 #include "xbridge/xbridgetransaction.h"
 #include "xbridge/xbridgeapp.h"
-// #include "xbridgeconnector.h"
+#include "xbridge/xbridgewalletconnector.h"
 #include "xbridge/xuiconnector.h"
 #include "xbridge/util/xutil.h"
 #include "xbridge/util/xbridgeerror.h"
@@ -19,13 +19,11 @@
               << trUtf8("BID")
               << trUtf8("STATE");
 
-    xuiConnector.NotifyXBridgePendingTransactionReceived.connect
+    xuiConnector.NotifyXBridgeTransactionReceived.connect
             (boost::bind(&XBridgeTransactionsModel::onTransactionReceived, this, _1));
 
     xuiConnector.NotifyXBridgeTransactionStateChanged.connect
-            (boost::bind(&XBridgeTransactionsModel::onTransactionStateChanged, this, _1, _2));
-    xuiConnector.NotifyXBridgeTransactionCancelled.connect
-            (boost::bind(&XBridgeTransactionsModel::onTransactionCancelled, this, _1, _2, _3));
+            (boost::bind(&XBridgeTransactionsModel::onTransactionStateChanged, this, _1));
 
     connect(&m_timer, SIGNAL(timeout()), this, SLOT(onTimer()));
     m_timer.start(3000);
@@ -35,14 +33,11 @@
 //******************************************************************************
 XBridgeTransactionsModel::~XBridgeTransactionsModel()
 {
-    xuiConnector.NotifyXBridgePendingTransactionReceived.disconnect
+    xuiConnector.NotifyXBridgeTransactionReceived.disconnect
             (boost::bind(&XBridgeTransactionsModel::onTransactionReceived, this, _1));
 
     xuiConnector.NotifyXBridgeTransactionStateChanged.disconnect
-            (boost::bind(&XBridgeTransactionsModel::onTransactionStateChanged, this, _1, _2));
-
-    xuiConnector.NotifyXBridgeTransactionCancelled.disconnect
-            (boost::bind(&XBridgeTransactionsModel::onTransactionCancelled, this, _1, _2, _3));
+            (boost::bind(&XBridgeTransactionsModel::onTransactionStateChanged, this, _1));
 }
 
 //******************************************************************************
@@ -73,7 +68,7 @@
         return QVariant();
     }
 
-    const XBridgeTransactionDescr & d = m_transactions[idx.row()];
+    const xbridge::TransactionDescrPtr & d = m_transactions[idx.row()];
 
     if (role == Qt::DisplayRole)
     {
@@ -81,22 +76,22 @@
         {
             case Total:
             {
-                double amount = (double)d.fromAmount / XBridgeTransactionDescr::COIN;
-                QString text = QString("%1 %2").arg(QString::number(amount, 'f', 12).remove(QRegExp("\\.?0+$"))).arg(QString::fromStdString(d.fromCurrency));
+                double amount = (double)d->fromAmount / xbridge::TransactionDescr::COIN;
+                QString text = QString("%1 %2").arg(QString::number(amount, 'f', 12).remove(QRegExp("\\.?0+$"))).arg(QString::fromStdString(d->fromCurrency));
 
                 return QVariant(text);
             }
             case Size:
             {
-                double amount = (double)d.toAmount / XBridgeTransactionDescr::COIN;
-                QString text = QString("%1 %2").arg(QString::number(amount, 'f', 12).remove(QRegExp("\\.?0+$"))).arg(QString::fromStdString(d.toCurrency));
+                double amount = (double)d->toAmount / xbridge::TransactionDescr::COIN;
+                QString text = QString("%1 %2").arg(QString::number(amount, 'f', 12).remove(QRegExp("\\.?0+$"))).arg(QString::fromStdString(d->toCurrency));
 
                 return QVariant(text);
             }
             case BID:
             {
-                double amountTotal = (double)d.fromAmount / XBridgeTransactionDescr::COIN;
-                double amountSize = (double)d.toAmount / XBridgeTransactionDescr::COIN;
+                double amountTotal = (double)d->fromAmount / xbridge::TransactionDescr::COIN;
+                double amountSize = (double)d->toAmount / xbridge::TransactionDescr::COIN;
                 double bid = amountTotal / amountSize;
                 QString text = QString::number(bid, 'f', 12).remove(QRegExp("\\.?0+$"));
 
@@ -104,7 +99,7 @@
             }
             case State:
             {
-                return QVariant(transactionState(d.state));
+                return QVariant(transactionState(d->state));
             }
 
             default:
@@ -115,7 +110,7 @@
     if(role == rawStateRole)
     {
         if(idx.column() == State)
-            return QVariant(d.state);
+            return QVariant(d->state);
         else
             return QVariant();
     }
@@ -139,12 +134,12 @@
 
 //******************************************************************************
 //******************************************************************************
-xbridge::TransactionDescr XBridgeTransactionsModel::item(const unsigned int index) const
+xbridge::TransactionDescrPtr XBridgeTransactionsModel::item(const unsigned int index) const
 {
     if (index >= m_transactions.size())
     {
-        xbridge::TransactionDescr dummy;
-        dummy.state = xbridge::TransactionDescr::trInvalid;
+        xbridge::TransactionDescrPtr dummy(new xbridge::TransactionDescr);
+        dummy->state = xbridge::TransactionDescr::trInvalid;
         return dummy;
     }
 
@@ -160,7 +155,7 @@
         return false;
     }
 
-    return m_transactions[index].from.size();
+    return m_transactions[index]->from.size() > 0;
 }
 
 //******************************************************************************
@@ -172,8 +167,8 @@
                                               const double fromAmount,
                                               const double toAmount)
 {
-    XBridgeApp & app = XBridgeApp::instance();
-    XBridgeSessionPtr ptr = app.sessionByCurrency(fromCurrency);
+    xbridge::App & xapp = xbridge::App::instance();
+    xbridge::WalletConnectorPtr ptr = xapp.connectorByCurrency(fromCurrency);
     if (ptr && ptr->minAmount() > fromAmount)
     {
         return xbridge::INVALID_AMOUNT;
@@ -181,29 +176,13 @@
 
     // TODO check amount
     uint256 id = uint256();
-<<<<<<< HEAD
-     const auto code = xbridge::App::instance().sendXBridgeTransaction
-=======
-     const auto code = XBridgeApp::instance().sendXBridgeTransaction
->>>>>>> 6af9bfc4
-            (from, fromCurrency, (uint64_t)(fromAmount * XBridgeTransactionDescr::COIN),
-             to,   toCurrency,   (uint64_t)(toAmount * XBridgeTransactionDescr::COIN),id);
+     const auto code = xapp.sendXBridgeTransaction
+            (from, fromCurrency, (uint64_t)(fromAmount * xbridge::TransactionDescr::COIN),
+             to,   toCurrency,   (uint64_t)(toAmount * xbridge::TransactionDescr::COIN),id);
 
     if (code == xbridge::SUCCESS)
     {
-<<<<<<< HEAD
         xbridge::TransactionDescrPtr d = xapp.transaction(id);
-=======
-        XBridgeTransactionDescr d;
-        d.id           = id;
-        d.from         = from;
-        d.to           = to;
-        d.fromCurrency = fromCurrency;
-        d.toCurrency   = toCurrency;
-        d.fromAmount   = (boost::uint64_t)(fromAmount * XBridgeTransactionDescr::COIN);
-        d.toAmount     = (boost::uint64_t)(toAmount * XBridgeTransactionDescr::COIN);
-        d.txtime       = boost::posix_time::second_clock::universal_time();
->>>>>>> 6af9bfc4
         onTransactionReceived(d);
     }
     return code;
@@ -219,10 +198,9 @@
     unsigned int i = 0;
     for (; i < m_transactions.size(); ++i)
     {
-        if (m_transactions[i].id == id && m_transactions[i].hubAddress == hub)
+        if (m_transactions[i]->id == id && m_transactions[i]->hubAddress == hub)
         {
             // found
-<<<<<<< HEAD
             xbridge::TransactionDescrPtr & d = m_transactions[i];
 
             std::swap(d->fromCurrency, d->toCurrency);
@@ -233,34 +211,22 @@
             xbridge::WalletConnectorPtr connTo   = xapp.connectorByCurrency(d->toCurrency);
             if (!connFrom || !connTo)
             {
-                continue;
+                return xbridge::NO_SESSION;
             }
 
             d->from  = connFrom->toXAddr(from);
             d->to    = connTo->toXAddr(to);
-=======
-            XBridgeTransactionDescr &d = m_transactions[i];
-            d.from  = from;
-            d.to    = to;
-            d.state = XBridgeTransactionDescr::trAccepting;
-            std::swap(d.fromCurrency, d.toCurrency);
-            std::swap(d.fromAmount, d.toAmount);
->>>>>>> 6af9bfc4
 
             emit dataChanged(index(i, FirstColumn), index(i, LastColumn));
 
             // send tx
-<<<<<<< HEAD
-            const auto error = xbridge::App::instance().acceptXBridgeTransaction(d.id, from, to, d.id);
-=======
-            const auto error = XBridgeApp::instance().acceptXBridgeTransaction(d.id, from, to, d.id);
->>>>>>> 6af9bfc4
-            if(error != xbridge::SUCCESS)
+            const auto error = xbridge::App::instance().acceptXBridgeTransaction(d->id, from, to);
+            if (error != xbridge::SUCCESS)
             {
                 return error;
             }
 
-            d.txtime = boost::posix_time::second_clock::universal_time();
+            d->txtime = boost::posix_time::second_clock::universal_time();
 
             break;
         }
@@ -275,11 +241,12 @@
     // remove all other tx with this id
     for (unsigned int i = 0; i < m_transactions.size(); ++i)
     {
-        if (m_transactions[i].id == id && m_transactions[i].hubAddress != hub)
+        if (m_transactions[i]->id == id && m_transactions[i]->hubAddress != hub)
         {
             emit beginRemoveRows(QModelIndex(), i, i);
             m_transactions.erase(m_transactions.begin() + i);
             emit endRemoveRows();
+
             --i;
         }
     }
@@ -289,24 +256,16 @@
 
 //******************************************************************************
 //******************************************************************************
-bool XBridgeTransactionsModel::cancelTransaction(const uint256 &id)
-{
-<<<<<<< HEAD
+bool XBridgeTransactionsModel::cancelTransaction(const uint256 & id)
+{
     return xbridge::App::instance().cancelXBridgeTransaction(id, crUserRequest);
-=======
-    return XBridgeApp::instance().cancelXBridgeTransaction(id, crUserRequest) == xbridge::SUCCESS;
->>>>>>> 6af9bfc4
 }
 
 //******************************************************************************
 //******************************************************************************
 bool XBridgeTransactionsModel::rollbackTransaction(const uint256 & id)
 {
-<<<<<<< HEAD
     return xbridge::App::instance().rollbackXBridgeTransaction(id);
-=======
-    return XBridgeApp::instance().rollbackXBridgeTransaction(id) == xbridge::SUCCESS;
->>>>>>> 6af9bfc4
 }
 
 //******************************************************************************
@@ -318,83 +277,46 @@
     {
         boost::posix_time::time_duration td =
                 boost::posix_time::second_clock::universal_time() -
-                m_transactions[i].txtime;
-
-        auto id = m_transactions[i].id;
-
-        if (m_transactions[i].state == XBridgeTransactionDescr::trNew &&
-                td.total_seconds() > XBridgeTransaction::TTL/60)
-        {
-            m_transactions[i].state = XBridgeTransactionDescr::trOffline;
-            emit dataChanged(index(i, FirstColumn), index(i, LastColumn));
-        }
-        else if (m_transactions[i].state == XBridgeTransactionDescr::trPending &&
-                td.total_seconds() > XBridgeTransaction::TTL/6)
-        {
-            m_transactions[i].state = XBridgeTransactionDescr::trExpired;
-            emit dataChanged(index(i, FirstColumn), index(i, LastColumn));
-        }
-        else if ((m_transactions[i].state == XBridgeTransactionDescr::trExpired ||
-                  m_transactions[i].state == XBridgeTransactionDescr::trOffline) &&
-                         td.total_seconds() < XBridgeTransaction::TTL/6)
-        {
-            m_transactions[i].state = XBridgeTransactionDescr::trPending;
-            emit dataChanged(index(i, FirstColumn), index(i, LastColumn));
-        }
-        else if (m_transactions[i].state == XBridgeTransactionDescr::trExpired &&
-                td.total_seconds() > XBridgeTransaction::TTL)
+                m_transactions[i]->txtime;
+
+        if (m_transactions[i]->state == xbridge::TransactionDescr::trNew &&
+                td.total_seconds() > xbridge::Transaction::TTL/60)
+        {
+            m_transactions[i]->state = xbridge::TransactionDescr::trOffline;
+            emit dataChanged(index(i, FirstColumn), index(i, LastColumn));
+        }
+        else if (m_transactions[i]->state == xbridge::TransactionDescr::trPending &&
+                td.total_seconds() > xbridge::Transaction::TTL/6)
+        {
+            m_transactions[i]->state = xbridge::TransactionDescr::trExpired;
+            emit dataChanged(index(i, FirstColumn), index(i, LastColumn));
+        }
+        else if ((m_transactions[i]->state == xbridge::TransactionDescr::trExpired ||
+                  m_transactions[i]->state == xbridge::TransactionDescr::trOffline) &&
+                         td.total_seconds() < xbridge::Transaction::TTL/6)
+        {
+            m_transactions[i]->state = xbridge::TransactionDescr::trPending;
+            emit dataChanged(index(i, FirstColumn), index(i, LastColumn));
+        }
+        else if (m_transactions[i]->state == xbridge::TransactionDescr::trExpired &&
+                td.total_seconds() > xbridge::Transaction::TTL)
         {
             emit beginRemoveRows(QModelIndex(), i, i);
             m_transactions.erase(m_transactions.begin()+i);
             emit endRemoveRows();
             --i;
-            {
-                boost::mutex::scoped_lock l(XBridgeApp::m_txLocker);
-                if(XBridgeApp::m_historicTransactions.erase(id))
-                {
-                    LOG() << "remove historical transaction " << id.GetHex() << " " << __FUNCTION__;
-                } else {
-                    LOG() << "can't remove from historical transaction, transaction " << id.GetHex() << " not found " << __FUNCTION__;
-                }
-            }
-        }
-        //update historical transactions in XBridgeApp
-        if(XBridgeApp::instance().isHistoricState(m_transactions[i].state))
-        {
-            XBridgeTransactionDescrPtr tmp = XBridgeTransactionDescrPtr(new XBridgeTransactionDescr(m_transactions[i]));
-            LOG() << "insert into history transactions map " <<  m_transactions[i].strState() << "\t" << __FUNCTION__;
-            {
-                boost::mutex::scoped_lock l(XBridgeApp::m_txLocker);
-                XBridgeApp::m_historicTransactions[id] = tmp;
-            }
-            {
-                boost::mutex::scoped_lock l(XBridgeApp::m_txLocker);
-                if(XBridgeApp::m_pendingTransactions.erase(id))
-                {
-                    LOG() << "remove pending transaction " << id.GetHex() << " " << __FUNCTION__;
-                } else {
-                    LOG() << "can't remove from pending transaction, transaction " << id.GetHex() << " not found " << __FUNCTION__;
-                }
-            }
-        }
-        if(XBridgeApp::instance().isHistoricState(m_transactions[i].state))
-        {//add transaction into history
-            //@TODO replace model to smartpointers
-            XBridgeTransactionDescrPtr tmp = XBridgeTransactionDescrPtr(new XBridgeTransactionDescr(m_transactions[i]));
-            boost::mutex::scoped_lock l(XBridgeApp::m_txLocker);
-            XBridgeApp::m_historicTransactions.insert(XBridgeApp::m_historicTransactions.end(), std::make_pair(tmp->id, tmp));
-        }
-    }
-}
-
-//******************************************************************************
-//******************************************************************************
-void XBridgeTransactionsModel::onTransactionReceived(const xbridge::TransactionDescr &tx)
+        }
+    }
+}
+
+//******************************************************************************
+//******************************************************************************
+void XBridgeTransactionsModel::onTransactionReceived(const xbridge::TransactionDescrPtr & tx)
 {
     for (unsigned int i = 0; i < m_transactions.size(); ++i)
     {
-        const xbridge::TransactionDescr & descr = m_transactions.at(i);
-        if (descr.id != tx.id)
+        const xbridge::TransactionDescrPtr & descr = m_transactions.at(i);
+        if (descr->id != tx->id)
         {
             continue;
         }
@@ -406,18 +328,18 @@
         }
 
         // found
-        if (descr.from.size() == 0)
+        if (descr->from.size() == 0)
         {
             m_transactions[i] = tx;
         }
 
-        else if (descr.state < tx.state)
-        {
-            m_transactions[i].state = tx.state;
+        else if (descr->state < tx->state)
+        {
+            descr->state = tx->state;
         }
 
         // update timestamp
-        m_transactions[i].txtime = tx.txtime;
+        descr->txtime = tx->txtime;
 
         emit dataChanged(index(i, FirstColumn), index(i, LastColumn));
         return;
@@ -438,63 +360,40 @@
 
 //******************************************************************************
 //******************************************************************************
-void XBridgeTransactionsModel::onTransactionStateChanged(const uint256 & id,
-                                                         const uint32_t state)
+void XBridgeTransactionsModel::onTransactionStateChanged(const uint256 & id)
 {
     for (unsigned int i = 0; i < m_transactions.size(); ++i)
     {
-        if (m_transactions[i].id == id)
+        if (m_transactions[i]->id == id)
         {
             // found
-            m_transactions[i].state = static_cast<XBridgeTransactionDescr::State>(state);
-            emit dataChanged(index(i, FirstColumn), index(i, LastColumn));
-        }
-    }
-}
-
-//******************************************************************************
-//******************************************************************************
-void XBridgeTransactionsModel::onTransactionCancelled(const uint256 & id,
-                                                      const uint32_t state,
-                                                      const uint32_t reason)
-{
-    uint32_t i = 0;
-    for (XBridgeTransactionDescr & tx : m_transactions)
-    {
-        if (tx.id == id)
-        {
-            // found
-            tx.state = static_cast<XBridgeTransactionDescr::State>(state);
-            tx.reason = reason;
-            emit dataChanged(index(i, FirstColumn), index(i, LastColumn));
-        }
-
-        ++i;
-    }
-}
-
-//******************************************************************************
-//******************************************************************************
-QString XBridgeTransactionsModel::transactionState(const XBridgeTransactionDescr::State state) const
+            emit dataChanged(index(i, FirstColumn), index(i, LastColumn));
+        }
+    }
+}
+
+//******************************************************************************
+//******************************************************************************
+QString XBridgeTransactionsModel::transactionState(const xbridge::TransactionDescr::State state) const
 {
     switch (state)
     {
-        case XBridgeTransactionDescr::trInvalid:        return trUtf8("Invalid");
-        case XBridgeTransactionDescr::trNew:            return trUtf8("New");
-        case XBridgeTransactionDescr::trPending:        return trUtf8("Open");
-        case XBridgeTransactionDescr::trAccepting:      return trUtf8("Accepting");
-        case XBridgeTransactionDescr::trHold:           return trUtf8("Hold");
-        case XBridgeTransactionDescr::trInitialized:    return trUtf8("Initialized");
-        case XBridgeTransactionDescr::trCreated:        return trUtf8("Created");
-        case XBridgeTransactionDescr::trSigned:         return trUtf8("Signed");
-        case XBridgeTransactionDescr::trCommited:       return trUtf8("Commited");
-        case XBridgeTransactionDescr::trFinished:       return trUtf8("Finished");
-        case XBridgeTransactionDescr::trCancelled:      return trUtf8("Cancelled");
-        case XBridgeTransactionDescr::trRollback:       return trUtf8("Rolled Back");
-        case XBridgeTransactionDescr::trRollbackFailed: return trUtf8("Rollback error");
-        case XBridgeTransactionDescr::trDropped:        return trUtf8("Dropped");
-        case XBridgeTransactionDescr::trExpired:        return trUtf8("Expired");
-        case XBridgeTransactionDescr::trOffline:        return trUtf8("Offline");
+        case xbridge::TransactionDescr::trInvalid:        return trUtf8("Invalid");
+        case xbridge::TransactionDescr::trNew:            return trUtf8("New");
+        case xbridge::TransactionDescr::trPending:        return trUtf8("Open");
+        case xbridge::TransactionDescr::trAccepting:      return trUtf8("Accepting");
+        case xbridge::TransactionDescr::trHold:           return trUtf8("Hold");
+        case xbridge::TransactionDescr::trInitialized:    return trUtf8("Initialized");
+        case xbridge::TransactionDescr::trCreated:        return trUtf8("Created");
+        case xbridge::TransactionDescr::trSigned:         return trUtf8("Signed");
+        case xbridge::TransactionDescr::trCommited:       return trUtf8("Commited");
+        case xbridge::TransactionDescr::trFinished:       return trUtf8("Finished");
+        case xbridge::TransactionDescr::trCancelled:      return trUtf8("Cancelled");
+        case xbridge::TransactionDescr::trRollback:       return trUtf8("Rolled Back");
+        case xbridge::TransactionDescr::trRollbackFailed: return trUtf8("Rollback error");
+        case xbridge::TransactionDescr::trDropped:        return trUtf8("Dropped");
+        case xbridge::TransactionDescr::trExpired:        return trUtf8("Expired");
+        case xbridge::TransactionDescr::trOffline:        return trUtf8("Offline");
         default:                                        return trUtf8("Unknown");
     }
 }