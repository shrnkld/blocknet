//******************************************************************************
//******************************************************************************

#ifndef XBRIDGETRANSACTIONSMODEL_H
#define XBRIDGETRANSACTIONSMODEL_H

#include "uint256.h"
#include "xbridge/xbridgetransactiondescr.h"
<<<<<<< HEAD
#include "xbridge/xbridgedef.h"
=======
>>>>>>> 6af9bfc4
#include "xbridge/util/xbridgeerror.h"

#include <QAbstractTableModel>
#include <QStringList>
#include <QTimer>

#include <vector>
#include <string>
#include <boost/cstdint.hpp>

//******************************************************************************
//******************************************************************************
class XBridgeTransactionsModel : public QAbstractTableModel
{
    Q_OBJECT

public:
    XBridgeTransactionsModel();
    ~XBridgeTransactionsModel();

    enum ColumnIndex
    {
        Total       = 0,
        FirstColumn = Total,
        Size        = 1,
        BID         = 2,
        State       = 3,
        LastColumn  = State
    };

    static const int rawStateRole = Qt::UserRole + 1;

public:
    // static QString   thisCurrency();

    virtual int      rowCount(const QModelIndex &) const;
    virtual int      columnCount(const QModelIndex &) const;
    virtual QVariant data(const QModelIndex & idx, int role) const;
    virtual QVariant headerData(int section, Qt::Orientation orientation, int role) const;

    bool isMyTransaction(const unsigned int index) const;

    xbridge::Error newTransaction(const std::string & from,
                        const std::string & to,
                        const std::string & fromCurrency,
                        const std::string & toCurrency,
                        const double fromAmount,
                        const double toAmount);
    xbridge::Error newTransactionFromPending(const uint256 & id,
                                   const std::vector<unsigned char> & hub,
                                   const std::string & from,
                                   const std::string & to);

    bool cancelTransaction(const uint256 & id);
    bool rollbackTransaction(const uint256 & id);

    xbridge::TransactionDescr item(const unsigned int index) const;

private slots:
    void onTimer();

private:
    void onTransactionReceived(const xbridge::TransactionDescr & tx);
    void onTransactionStateChanged(const uint256 & id, const uint32_t state);
    void onTransactionCancelled(const uint256 & id, const uint32_t state, const uint32_t reason);

    QString transactionState(const xbridge::TransactionDescr::State state) const;

private:
    QStringList m_columns;

    std::vector<xbridge::TransactionDescr> m_transactions;

    QTimer m_timer;
};

#endif // XBRIDGETRANSACTIONSMODEL_H<|MERGE_RESOLUTION|>--- conflicted
+++ resolved
@@ -6,10 +6,7 @@
 
 #include "uint256.h"
 #include "xbridge/xbridgetransactiondescr.h"
-<<<<<<< HEAD
 #include "xbridge/xbridgedef.h"
-=======
->>>>>>> 6af9bfc4
 #include "xbridge/util/xbridgeerror.h"
 
 #include <QAbstractTableModel>
@@ -66,22 +63,21 @@
     bool cancelTransaction(const uint256 & id);
     bool rollbackTransaction(const uint256 & id);
 
-    xbridge::TransactionDescr item(const unsigned int index) const;
+    xbridge::TransactionDescrPtr item(const unsigned int index) const;
 
 private slots:
     void onTimer();
 
 private:
-    void onTransactionReceived(const xbridge::TransactionDescr & tx);
-    void onTransactionStateChanged(const uint256 & id, const uint32_t state);
-    void onTransactionCancelled(const uint256 & id, const uint32_t state, const uint32_t reason);
+    void onTransactionReceived(const xbridge::TransactionDescrPtr & tx);
+    void onTransactionStateChanged(const uint256 & id);
 
     QString transactionState(const xbridge::TransactionDescr::State state) const;
 
 private:
     QStringList m_columns;
 
-    std::vector<xbridge::TransactionDescr> m_transactions;
+    std::vector<xbridge::TransactionDescrPtr> m_transactions;
 
     QTimer m_timer;
 };
