--- conflicted
+++ resolved
@@ -103,13 +103,8 @@
 
     virtual bool signMessage(const std::string & address, const std::string & message, std::string & signature) = 0;
     virtual bool verifyMessage(const std::string & address, const std::string & message, const std::string & signature) = 0;
-<<<<<<< HEAD
-    
-=======
-
     virtual bool getRawMempool(std::vector<std::string> & txids) = 0;
 
->>>>>>> b693ece9
 public:
     // helper functions
     virtual bool hasValidAddressPrefix(const std::string & addr) const = 0;
