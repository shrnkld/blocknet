--- conflicted
+++ resolved
@@ -28,13 +28,10 @@
 public:
     bool requestAddressBook(std::vector<wallet::AddressBookEntry> & entries);
 
-<<<<<<< HEAD
     bool getInfo(rpc::WalletInfo & info) const;
 
-    bool getUnspent(std::vector<wallet::UtxoEntry> & inputs) const;
-=======
     bool getUnspent(std::vector<wallet::UtxoEntry> & inputs, const bool withoutDust = true) const;
->>>>>>> df9f6cf9
+
     bool lockCoins(const std::vector<wallet::UtxoEntry> & inputs, const bool lock = true) const;
 
     bool getNewAddress(std::string & addr);
