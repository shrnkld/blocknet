--- conflicted
+++ resolved
@@ -33,16 +33,11 @@
 public:
     bool requestAddressBook(std::vector<wallet::AddressBookEntry> & entries);
 
-<<<<<<< HEAD
     bool getInfo(rpc::WalletInfo & info) const;
 
-    bool getUnspent(std::vector<wallet::UtxoEntry> & inputs, const bool withoutDust = true) const;
+    bool getUnspent(std::vector<wallet::UtxoEntry> & inputs, const bool withLocked = false) const;
 
-    bool lockCoins(const std::vector<wallet::UtxoEntry> & inputs, const bool lock = true) const;
-=======
-    bool getUnspent(std::vector<wallet::UtxoEntry> & inputs, const bool withLocked = false) const;
     bool lockCoins(const std::vector<wallet::UtxoEntry> & inputs, const bool lock = true);
->>>>>>> 0b873c88
 
     bool getNewAddress(std::string & addr);
 
