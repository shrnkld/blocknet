//*****************************************************************************
//*****************************************************************************

#include "xbridgeapp.h"
#include "xbridgeexchange.h"
#include "util/xutil.h"
#include "util/logger.h"
#include "util/settings.h"
#include "util/xbridgeerror.h"
#include "version.h"
#include "config.h"
#include "xuiconnector.h"
#include "rpcserver.h"
#include "net.h"
#include "util.h"
#include "ui_interface.h"
#include "init.h"
#include "wallet.h"
#include "servicenodeman.h"
#include "xbridgewalletconnector.h"
#include "xbridgewalletconnectorbtc.h"
#include "xbridgecryptoproviderbtc.h"
<<<<<<< HEAD
#include "xbridgewalletconnectorbch.h"
=======
#include "xbridgewalletconnectorbcc.h"
#include "xbridgewalletconnectordgb.h"
>>>>>>> 252251d7

#include <assert.h>
#include <numeric>

#include <boost/chrono/chrono.hpp>
#include <boost/thread/thread.hpp>
#include <boost/thread.hpp>
#include <boost/thread/mutex.hpp>
#include <boost/lexical_cast.hpp>
#include <boost/date_time/posix_time/posix_time.hpp>

#include <openssl/rand.h>
#include <openssl/md5.h>

#include "posixtimeconversion.h"

//*****************************************************************************
//*****************************************************************************
XUIConnector xuiConnector;

//*****************************************************************************
//*****************************************************************************
namespace xbridge
{

//*****************************************************************************
//*****************************************************************************
void badaboom()
{
    int * a = 0;
    *a = 0;
}

//*****************************************************************************
//*****************************************************************************
class App::Impl
{
    friend class App;

    enum
    {
        TIMER_INTERVAL = 15
    };

protected:
    /**
     * @brief Impl - default constructor, init
     * services and timer
     */
    Impl();

    /**
     * @brief start - run sessions, threads and services
     * @return true, if run succesfull
     */
    bool start();
    /**
     * @brief stop stopped service, timer, secp stop
     * @return true
     */
    bool stop();

protected:
    /**
     * @brief onSend  send packet to xbridge network to specified id,
     *  or broadcast, when id is empty
     * @param id
     * @param message
     */
    void onSend(const std::vector<unsigned char> & id, const std::vector<unsigned char> & message);

    /**
     * @brief onTimer call check expired transactions,
     * send transactions list, erase expired transactions,
     * get addressbook,
     */
    void onTimer();

    /**
     * @brief getSession - move session to head of queue
     * @return pointer to head of sessions queue
     */
    SessionPtr getSession();
    /**
     * @brief getSession
     * @param address - session address
     * @return pointer to exists session if found, else new instance
     */
    SessionPtr getSession(const std::vector<unsigned char> & address);

protected:
    /**
     * @brief sendPendingTransaction - check transaction data,
     * make packet with data and send to network
     * @param ptr - pointer to transaction
     * @return  true, if all date  correctly and packet has send to network
     */
    bool sendPendingTransaction(const TransactionDescrPtr & ptr);
    /**
     * @brief sendAcceptingTransaction - check transaction date,
     * make new packet and - sent packet with cancelled command
     * to network, update transaction state, notify ui about trabsaction state changed
     * @param ptr - pointer to transaction
     * @return
     */
    bool sendAcceptingTransaction(const TransactionDescrPtr & ptr);
    /**
     * @brief sendCancelTransaction  - sent packet with cancelled command
     * to network, update transaction state, notify ui about trabsaction state changed
     * @param txid - id of transaction
     * @param reason - cancel reason
     * @return
     */
    bool sendCancelTransaction(const uint256 &txid, const TxCancelReason &reason);

protected:
    // workers
    std::deque<IoServicePtr>                           m_services;
    std::deque<WorkPtr>                                m_works;
    boost::thread_group                                m_threads;

    // timer
    boost::asio::io_service                            m_timerIo;
    std::shared_ptr<boost::asio::io_service::work>     m_timerIoWork;
    boost::thread                                      m_timerThread;
    boost::asio::deadline_timer                        m_timer;

    // sessions
    mutable boost::mutex                               m_sessionsLock;
    SessionQueue                                       m_sessions;
    SessionsAddrMap                                    m_sessionAddressMap;

    // connectors
    mutable boost::mutex                               m_connectorsLock;
    Connectors                                         m_connectors;
    ConnectorsAddrMap                                  m_connectorAddressMap;
    ConnectorsCurrencyMap                              m_connectorCurrencyMap;

    // pending messages (packet processing loop)
    boost::mutex                                       m_messagesLock;
    typedef std::set<uint256> ProcessedMessages;
    ProcessedMessages                                  m_processedMessages;

    // address book
    boost::mutex                                       m_addressBookLock;
    AddressBook                                        m_addressBook;
    std::set<std::string>                              m_addresses;

    // transactions
    boost::mutex                                       m_txLocker;
    std::map<uint256, TransactionDescrPtr>             m_transactions;
    std::map<uint256, TransactionDescrPtr>             m_historicTransactions;

    // network packets queue
    boost::mutex                                       m_ppLocker;
    std::map<uint256, XBridgePacketPtr>                m_pendingPackets;
};

//*****************************************************************************
//*****************************************************************************
App::Impl::Impl()
    : m_timerIoWork(new boost::asio::io_service::work(m_timerIo))
    , m_timerThread(boost::bind(&boost::asio::io_service::run, &m_timerIo))
    , m_timer(m_timerIo, boost::posix_time::seconds(TIMER_INTERVAL))
{

}

//*****************************************************************************
//*****************************************************************************
App::App()
    : m_p(new Impl)
{
}

//*****************************************************************************
//*****************************************************************************
App::~App()
{
    stop();

#ifdef WIN32
    WSACleanup();
#endif
}

//*****************************************************************************
//*****************************************************************************
// static
App & App::instance()
{
    static App app;
    return app;
}

//*****************************************************************************
//*****************************************************************************
// static
std::string App::version()
{
    std::ostringstream o;
    o << XBRIDGE_VERSION_MAJOR
      << "." << XBRIDGE_VERSION_MINOR
      << "." << XBRIDGE_VERSION_DESCR
      << " [" << XBRIDGE_VERSION << "]";
    return o.str();
}

//*****************************************************************************
//*****************************************************************************
// static
bool App::isEnabled()
{
    // enabled by default
    return true;
}

//*****************************************************************************
//*****************************************************************************
bool App::start()
{
    return m_p->start();
}

//*****************************************************************************
//*****************************************************************************
bool App::Impl::start()
{
    // start xbrige
    try
    {
        // services and thredas
        for (size_t i = 0; i < boost::thread::hardware_concurrency(); ++i)
        {
            IoServicePtr ios(new boost::asio::io_service);

            m_services.push_back(ios);
            m_works.push_back(WorkPtr(new boost::asio::io_service::work(*ios)));

            m_threads.create_thread(boost::bind(&boost::asio::io_service::run, ios));
        }

        m_timer.async_wait(boost::bind(&Impl::onTimer, this));

        // sessions
        xbridge::App & app = xbridge::App::instance();
        {
            Settings & s = settings();
            std::vector<std::string> wallets = s.exchangeWallets();
            for (std::vector<std::string>::iterator i = wallets.begin(); i != wallets.end(); ++i)
            {
                WalletParam wp;
                wp.currency                    = *i;
                wp.title                       = s.get<std::string>(*i + ".Title");
                wp.address                     = s.get<std::string>(*i + ".Address");
                wp.m_ip                        = s.get<std::string>(*i + ".Ip");
                wp.m_port                      = s.get<std::string>(*i + ".Port");
                wp.m_user                      = s.get<std::string>(*i + ".Username");
                wp.m_passwd                    = s.get<std::string>(*i + ".Password");
                wp.addrPrefix[0]               = s.get<int>        (*i + ".AddressPrefix", 0);
                wp.scriptPrefix[0]             = s.get<int>        (*i + ".ScriptPrefix", 0);
                wp.secretPrefix[0]             = s.get<int>        (*i + ".SecretPrefix", 0);
                wp.COIN                        = s.get<uint64_t>   (*i + ".COIN", 0);
                wp.txVersion                   = s.get<uint32_t>   (*i + ".TxVersion", 1);
                wp.minTxFee                    = s.get<uint64_t>   (*i + ".MinTxFee", 0);
                wp.method                      = s.get<std::string>(*i + ".CreateTxMethod");
                wp.blockTime                   = s.get<int>        (*i + ".BlockTime", 0);
                wp.requiredConfirmations       = s.get<int>        (*i + ".Confirmations", 0);
                wp.txWithTimeField             = s.get<bool>       (*i + ".TxWithTimeField", false);
                wp.isLockCoinsSupported        = s.get<bool>       (*i + ".LockCoinsSupported", false);

                if (wp.m_ip.empty() || wp.m_port.empty() ||
                    wp.m_user.empty() || wp.m_passwd.empty() ||
                    wp.COIN == 0 || wp.blockTime == 0)
                {
                    LOG() << "read wallet " << *i << " with empty parameters>";
                    continue;
                }
                else
                {
                    LOG() << "read wallet " << *i << " [" << wp.title << "] " << wp.m_ip
                          << ":" << wp.m_port; // << " COIN=" << wp.COIN;
                }

                xbridge::WalletConnectorPtr conn;
                if (wp.method == "ETHER")
                {
                    LOG() << "wp.method ETHER not implemented" << __FUNCTION__;
                    // session.reset(new XBridgeSessionEthereum(wp));
                }
                else if (wp.method == "BTC" || wp.method == "SYS")
                {
                    conn.reset(new BtcWalletConnector<BtcCryptoProvider>);
                    *conn = wp;
                }
                else if (wp.method == "BCC")
                {
                    conn.reset(new BchWalletConnector);
                    *conn = wp;
                }
                else if (wp.method == "DGB")
                {
                    conn.reset(new DgbWalletConnector);
                    *conn = wp;
                }
//                else if (wp.method == "RPC")
//                {
//                    LOG() << "wp.method RPC not implemented" << __FUNCTION__;
//                    // session.reset(new XBridgeSessionRpc(wp));
//                }
                else
                {
                    // session.reset(new XBridgeSession(wp));
                    ERR() << "unknown session type " << __FUNCTION__;
                }
                if (!conn)
                {
                    continue;
                }

                if (!conn->init())
                {
                    ERR() << "connection not initialized " << *i << " " << __FUNCTION__;
                    continue;
                }

                app.addConnector(conn);
            }
        }
    }
    catch (std::exception & e)
    {
        ERR() << e.what();
        ERR() << __FUNCTION__;
    }

    return true;
}

//*****************************************************************************
//*****************************************************************************
bool App::init(int argc, char *argv[])
{
    // init xbridge settings
    Settings & s = settings();
    {
        std::string path(GetDataDir(false).string());
        path += "/xbridge.conf";
        s.read(path.c_str());
        s.parseCmdLine(argc, argv);
        LOG() << "Finished loading config" << path;
    }

    // init exchange
    Exchange & e = Exchange::instance();
    e.init();

    // sessions
    {
        boost::mutex::scoped_lock l(m_p->m_sessionsLock);

        for (uint32_t i = 0; i < boost::thread::hardware_concurrency(); ++i)
        {
            SessionPtr ptr(new Session());
            m_p->m_sessions.push(ptr);
            m_p->m_sessionAddressMap[ptr->sessionAddr()] = ptr;
        }
    }

    return true;

}

//*****************************************************************************
//*****************************************************************************
bool App::stop()
{
    return m_p->stop();
}

//*****************************************************************************
//*****************************************************************************
bool App::Impl::stop()
{
    LOG() << "stopping threads...";

    m_timer.cancel();
    m_timerIo.stop();
    m_timerIoWork.reset();
    m_timerThread.join();

//    for (IoServicePtr & i : m_services)
//    {
//        i->stop();
//    }
    for (WorkPtr & i : m_works)
    {
        i.reset();
    }

    m_threads.join_all();

    return true;
}

//*****************************************************************************
//*****************************************************************************
void App::sendPacket(const XBridgePacketPtr & packet)
{
    static std::vector<unsigned char> addr(20, 0);
    m_p->onSend(addr, packet->body());
}

//*****************************************************************************
// send packet to xbridge network to specified id,
// or broadcast, when id is empty
//*****************************************************************************
void App::Impl::onSend(const std::vector<unsigned char> & id, const std::vector<unsigned char> & message)
{
    std::vector<unsigned char> msg(id);
    if (msg.size() != 20)
    {
        ERR() << "bad send address " << __FUNCTION__;
        return;
    }

    // timestamp
    boost::posix_time::ptime timestamp = boost::posix_time::microsec_clock::universal_time();
    uint64_t timestampValue = util::timeToInt(timestamp);
    unsigned char * ptr = reinterpret_cast<unsigned char *>(&timestampValue);
    msg.insert(msg.end(), ptr, ptr + sizeof(uint64_t));

    // body
    msg.insert(msg.end(), message.begin(), message.end());

    uint256 hash = Hash(msg.begin(), msg.end());

    LOCK(cs_vNodes);
    for  (CNode * pnode : vNodes)
    {
        if (pnode->setKnown.insert(hash).second)
        {
            pnode->PushMessage("xbridge", msg);
        }
    }
}

//*****************************************************************************
//*****************************************************************************
void App::sendPacket(const std::vector<unsigned char> & id, const XBridgePacketPtr & packet)
{
    m_p->onSend(id, packet->body());
}

//*****************************************************************************
//*****************************************************************************
SessionPtr App::Impl::getSession()
{
    SessionPtr ptr;

    boost::mutex::scoped_lock l(m_sessionsLock);

    ptr = m_sessions.front();
    m_sessions.pop();
    m_sessions.push(ptr);

    if(ptr->isWorking())
    {
        ptr = SessionPtr(new Session());
        m_sessions.push(ptr);
        m_sessionAddressMap[ptr->sessionAddr()] = ptr;
    }

    return ptr;
}

//*****************************************************************************
//*****************************************************************************
SessionPtr App::Impl::getSession(const std::vector<unsigned char> & address)
{
    boost::mutex::scoped_lock l(m_sessionsLock);
    if (m_sessionAddressMap.count(address))
    {
        return m_sessionAddressMap[address];
    }

    return SessionPtr();
}

//*****************************************************************************
//*****************************************************************************
void App::onMessageReceived(const std::vector<unsigned char> & id,
                            const std::vector<unsigned char> & message,
                            CValidationState & /*state*/)
{
    if (isKnownMessage(message))
    {
        return;
    }

    addToKnown(message);

    if (!Session::checkXBridgePacketVersion(message))
    {
        // TODO state.DoS()
        return;
    }

    XBridgePacketPtr packet(new XBridgePacket);
    if (!packet->copyFrom(message))
    {
        LOG() << "incorrect packet received " << __FUNCTION__;
        return;
    }

    if (!packet->verify())
    {
        LOG() << "unsigned packet or signature error " << __FUNCTION__;
        return;
    }

    LOG() << "received message to " << HexStr(id)
          << " command " << packet->command();

    // check direct session address
    SessionPtr ptr = m_p->getSession(id);
    if (ptr)
    {
        ptr->processPacket(packet);
    }

    else
    {
        {
            // if no session address - find connector address
            boost::mutex::scoped_lock l(m_p->m_connectorsLock);
            if (m_p->m_connectorAddressMap.count(id))
            {
                WalletConnectorPtr conn = m_p->m_connectorAddressMap.at(id);

                LOG() << "handling message with connector currency: "
                      << conn->currency
                      << " and address: "
                      << conn->fromXAddr(id);

                ptr = m_p->getSession();
            }
        }

        if (ptr)
        {
            ptr->processPacket(packet);
        }
    }
}

//*****************************************************************************
//*****************************************************************************
void App::onBroadcastReceived(const std::vector<unsigned char> & message,
                                     CValidationState & /*state*/)
{
    if (isKnownMessage(message))
    {
        return;
    }

    addToKnown(message);

    if (!Session::checkXBridgePacketVersion(message))
    {
        // TODO state.DoS()
        return;
    }

    // process message
    XBridgePacketPtr packet(new XBridgePacket);
    if (!packet->copyFrom(message))
    {
        LOG() << "incorrect packet received " << __FUNCTION__;
        return;
    }

    if (!packet->verify())
    {
        LOG() << "unsigned packet or signature error " << __FUNCTION__;
        return;
    }

    LOG() << "broadcast message, command " << packet->command();

    SessionPtr ptr = m_p->getSession();
    if (ptr)
    {
        ptr->processPacket(packet);
    }
}

//*****************************************************************************
//*****************************************************************************
bool App::processLater(const uint256 & txid, const XBridgePacketPtr & packet)
{
    boost::mutex::scoped_lock l(m_p->m_ppLocker);
    m_p->m_pendingPackets[txid] = packet;
    return true;
}

//*****************************************************************************
//*****************************************************************************
bool App::removePackets(const uint256 & txid)
{
    // remove from pending packets (if added)

    boost::mutex::scoped_lock l(m_p->m_ppLocker);
    size_t removed = m_p->m_pendingPackets.erase(txid);
    if(removed > 1) {
        ERR() << "duplicate packets in packets queue" << __FUNCTION__;
        return false;
    }
//    assert(removed < 2 && "duplicate packets in packets queue");

    return true;
}

//*****************************************************************************
//*****************************************************************************
WalletConnectorPtr App::connectorByCurrency(const std::string & currency) const
{
    boost::mutex::scoped_lock l(m_p->m_connectorsLock);
    if (m_p->m_connectorCurrencyMap.count(currency))
    {
        return m_p->m_connectorCurrencyMap.at(currency);
    }

    return WalletConnectorPtr();
}

//*****************************************************************************
//*****************************************************************************
std::vector<std::string> App::availableCurrencies() const
{
    boost::mutex::scoped_lock l(m_p->m_connectorsLock);

    std::vector<std::string> currencies;

    for(auto i = m_p->m_connectorCurrencyMap.begin(); i != m_p->m_connectorCurrencyMap.end();)
    {
        currencies.push_back(i->first);
        ++i;
    }

    return currencies;
}

//*****************************************************************************
//*****************************************************************************
std::vector<std::string> App::networkCurrencies() const
{
    std::set<string> coins;
    std::vector<CServicenode> snodes = mnodeman.GetFullServicenodeVector();
    // Obtain unique xwallets supported across network
    for (CServicenode &sn : snodes) {
        for (auto &w : sn.connectedWallets) {
            if (!coins.count(w.strWalletName))
                coins.insert(w.strWalletName);
        }
    }
    if (!coins.empty()) {
        std::vector<std::string> result(coins.size());
        std::copy(coins.begin(), coins.end(), std::back_inserter(result));
        return result;
    }
    return std::vector<string>();
}

//*****************************************************************************
//*****************************************************************************
bool App::hasCurrency(const std::string & currency) const
{
    boost::mutex::scoped_lock l(m_p->m_connectorsLock);
    return m_p->m_connectorCurrencyMap.count(currency);
}

//*****************************************************************************
//*****************************************************************************
void App::addConnector(const WalletConnectorPtr & conn)
{
    boost::mutex::scoped_lock l(m_p->m_connectorsLock);
    m_p->m_connectors.push_back(conn);
    m_p->m_connectorCurrencyMap[conn->currency] = conn;
}

//*****************************************************************************
//*****************************************************************************
void App::updateConnector(const WalletConnectorPtr & conn,
                          const std::vector<unsigned char> addr,
                          const std::string & currency)
{
    boost::mutex::scoped_lock l(m_p->m_connectorsLock);

    m_p->m_connectorAddressMap[addr]      = conn;
    m_p->m_connectorCurrencyMap[currency] = conn;
}

//*****************************************************************************
//*****************************************************************************
std::vector<WalletConnectorPtr> App::connectors() const
{
    boost::mutex::scoped_lock l(m_p->m_connectorsLock);
    return m_p->m_connectors;
}

//*****************************************************************************
//*****************************************************************************
bool App::isKnownMessage(const std::vector<unsigned char> & message)
{
    boost::mutex::scoped_lock l(m_p->m_messagesLock);
    return m_p->m_processedMessages.count(Hash(message.begin(), message.end())) > 0;
}

//*****************************************************************************
//*****************************************************************************
void App::addToKnown(const std::vector<unsigned char> & message)
{
    // add to known
    boost::mutex::scoped_lock l(m_p->m_messagesLock);
    m_p->m_processedMessages.insert(Hash(message.begin(), message.end()));
}

//******************************************************************************
//******************************************************************************
TransactionDescrPtr App::transaction(const uint256 & id) const
{
    TransactionDescrPtr result;

    boost::mutex::scoped_lock l(m_p->m_txLocker);

    if (m_p->m_transactions.count(id))
    {
        result = m_p->m_transactions[id];
    }

    if (m_p->m_historicTransactions.count(id))
    {
        if(result != nullptr) {
            ERR() << "duplicate transaction " << __FUNCTION__;
            return result;
        }
//        assert(!result && "duplicate objects");
        result = m_p->m_historicTransactions[id];
    }
    return result;
}

//******************************************************************************
//******************************************************************************
std::map<uint256, xbridge::TransactionDescrPtr> App::transactions() const
{
    boost::mutex::scoped_lock l(m_p->m_txLocker);
    return m_p->m_transactions;
}

//******************************************************************************
//******************************************************************************
std::map<uint256, xbridge::TransactionDescrPtr> App::history() const
{
    boost::mutex::scoped_lock l(m_p->m_txLocker);
    return m_p->m_historicTransactions;
}

//******************************************************************************
//******************************************************************************
void App::appendTransaction(const TransactionDescrPtr & ptr)
{
    boost::mutex::scoped_lock l(m_p->m_txLocker);

    if (m_p->m_historicTransactions.count(ptr->id))
    {
        return;
    }

    if (!m_p->m_transactions.count(ptr->id))
    {
        // new transaction, copy data
        m_p->m_transactions[ptr->id] = ptr;
    }
    else
    {
        // existing, update timestamp
        m_p->m_transactions[ptr->id]->updateTimestamp(*ptr);
    }
}

//******************************************************************************
//******************************************************************************
void App::moveTransactionToHistory(const uint256 & id)
{
    TransactionDescrPtr xtx;

    {
        boost::mutex::scoped_lock l(m_p->m_txLocker);

        size_t counter = 0;

        if (m_p->m_transactions.count(id))
        {
            xtx = m_p->m_transactions[id];

            counter = m_p->m_transactions.erase(id);
            if(counter > 1) {
                ERR() << "duplicate transaction id = " << id.GetHex() << " " << __FUNCTION__;
            }
        }

        if (xtx)
        {
            if(m_p->m_historicTransactions.count(id) != 0) {
                ERR() << "duplicate tx " << id.GetHex() << " in tx list and history " << __FUNCTION__;
                return;
            }
            m_p->m_historicTransactions[id] = xtx;
        }
    }

    if (xtx)
    {
        // unlock tx coins
        WalletConnectorPtr conn = connectorByCurrency(xtx->fromCurrency);
        if (conn)
        {
            conn->lockCoins(xtx->usedCoins, false);
        }
    }

    // remove pending packets for this tx
    removePackets(id);
}

//******************************************************************************
//******************************************************************************
xbridge::Error App::sendXBridgeTransaction(const std::string & from,
                                           const std::string & fromCurrency,
                                           const uint64_t & fromAmount,
                                           const std::string & to,
                                           const std::string & toCurrency,
                                           const uint64_t & toAmount,
                                           uint256 & id,
                                           uint256 & blockHash)
{
    const auto statusCode = checkCreateParams(fromCurrency, toCurrency, fromAmount, from);
    if(statusCode != xbridge::SUCCESS)
    {
        return statusCode;
    }

    if (fromCurrency.size() > 8 || toCurrency.size() > 8)
    {
        WARN() << "invalid currency " << __FUNCTION__;
        return xbridge::Error::INVALID_CURRENCY;
    }

    WalletConnectorPtr connFrom = connectorByCurrency(fromCurrency);
    WalletConnectorPtr connTo   = connectorByCurrency(toCurrency);
    if (!connFrom || !connTo)
    {
        // no session
        WARN() << "no session for <" << (connFrom ? toCurrency : fromCurrency) << "> " << __FUNCTION__;
        return xbridge::Error::NO_SESSION;
    }

    if (connFrom->isDustAmount(static_cast<double>(fromAmount) / TransactionDescr::COIN))
    {
        return xbridge::Error::DUST;
    }

    if (connTo->isDustAmount(static_cast<double>(toAmount) / TransactionDescr::COIN))
    {
        return xbridge::Error::DUST;
    }

    if(pwalletMain->GetBalance() < connTo->serviceNodeFee)
    {
        return xbridge::Error::INSIFFICIENT_FUNDS_DX;
    }

    uint64_t utxoAmount = 0;
    uint64_t fee1       = 0;
    uint64_t fee2       = 0;

    std::vector<wallet::UtxoEntry> outputs;
    connFrom->getUnspent(outputs);

    // Select utxos
    std::vector<wallet::UtxoEntry> outputsForUse;
    if (!selectUtxos(from, outputs, connFrom, fromAmount, outputsForUse, utxoAmount, fee1, fee2))
    {
        WARN() << "insufficient funds for <" << fromCurrency << "> " << __FUNCTION__;
        return xbridge::Error::INSIFFICIENT_FUNDS;
    }

    LOG() << "fee1: " << (static_cast<double>(fee1) / TransactionDescr::COIN);
    LOG() << "fee2: " << (static_cast<double>(fee2) / TransactionDescr::COIN);
    LOG() << "amount of used utxo items: " << (static_cast<double>(utxoAmount) / TransactionDescr::COIN)
          << " required amount + fees: " << (static_cast<double>(fromAmount + fee1 + fee2) / TransactionDescr::COIN);

    // sign used coins
    for (wallet::UtxoEntry & entry : outputsForUse)
    {
        std::string signature;
        if (!connFrom->signMessage(entry.address, entry.toString(), signature))
        {
            WARN() << "funds not signed <" << fromCurrency << "> " << __FUNCTION__;
            return xbridge::Error::FUNDS_NOT_SIGNED;
        }

        bool isInvalid = false;
        entry.signature = DecodeBase64(signature.c_str(), &isInvalid);
        if (isInvalid)
        {
            WARN() << "invalid signature <" << fromCurrency << "> " << __FUNCTION__;
            return xbridge::Error::FUNDS_NOT_SIGNED;
        }

        entry.rawAddress = connFrom->toXAddr(entry.address);

        if(entry.signature.size() != 65)
        {
            ERR() << "incorrect signature length, need 65 bytes " << __FUNCTION__;
            return xbridge::Error::INVALID_SIGNATURE;
        }
//        assert(entry.signature.size() == 65 && "incorrect signature length, need 20 bytes");
        if(entry.rawAddress.size() != 20)
        {
            ERR() << "incorrect raw address length, need 20 bytes " << __FUNCTION__;
            return  xbridge::Error::INVALID_ADDRESS;
        }
//        assert(entry.rawAddress.size() == 20 && "incorrect raw address length, need 20 bytes");
    }

    boost::posix_time::ptime timestamp = boost::posix_time::microsec_clock::universal_time();
    uint64_t timestampValue = util::timeToInt(timestamp);

    blockHash = chainActive.Tip()->pprev->GetBlockHash();

    std::vector<unsigned char> firstUtxoSig = outputsForUse.at(0).signature;

    id = Hash(from.begin(), from.end(),
              fromCurrency.begin(), fromCurrency.end(),
              BEGIN(fromAmount), END(fromAmount),
              to.begin(), to.end(),
              toCurrency.begin(), toCurrency.end(),
              BEGIN(toAmount), END(toAmount),
              BEGIN(timestampValue), END(timestampValue),
              blockHash.begin(), blockHash.end(),
              firstUtxoSig.begin(), firstUtxoSig.end());

    TransactionDescrPtr ptr(new TransactionDescr);
    ptr->created      = timestamp;
    ptr->txtime       = timestamp;
    ptr->id           = id;
    ptr->from         = connFrom->toXAddr(from);
    ptr->fromCurrency = fromCurrency;
    ptr->fromAmount   = fromAmount;
    ptr->to           = connTo->toXAddr(to);
    ptr->toCurrency   = toCurrency;
    ptr->toAmount     = toAmount;
    ptr->usedCoins    = outputsForUse;
    ptr->blockHash    = blockHash;
    ptr->role         = 'A';

    // m key
    connTo->newKeyPair(ptr->mPubKey, ptr->mPrivKey);
    assert(ptr->mPubKey.size() == 33 && "bad pubkey size");

    // x key
    connTo->newKeyPair(ptr->xPubKey, ptr->xPrivKey);
    assert(ptr->xPubKey.size() == 33 && "bad pubkey size");

#ifdef LOG_KEYPAIR_VALUES
    LOG() << "generated M keypair " << std::endl <<
             "    pub    " << HexStr(ptr->mPubKey) << std::endl <<
             "    pub id " << HexStr(connTo->getKeyId(ptr->mPubKey)) << std::endl <<
             "    priv   " << HexStr(ptr->mPrivKey);
    LOG() << "generated X keypair " << std::endl <<
             "    pub    " << HexStr(ptr->xPubKey) << std::endl <<
             "    pub id " << HexStr(connTo->getKeyId(ptr->xPubKey)) << std::endl <<
             "    priv   " << HexStr(ptr->xPrivKey);
#endif

    // notify ui about new order
    xuiConnector.NotifyXBridgeTransactionReceived(ptr);

    // try send immediatelly
    m_p->sendPendingTransaction(ptr);

    // lock used coins
    connFrom->lockCoins(ptr->usedCoins, true);

    {
        boost::mutex::scoped_lock l(m_p->m_txLocker);
        m_p->m_transactions[id] = ptr;
    }

    LOG() << "order created" << ptr << __FUNCTION__;

    return xbridge::Error::SUCCESS;
}

//******************************************************************************
//******************************************************************************
bool App::sendPendingTransaction(const TransactionDescrPtr & ptr)
{
    return m_p->sendPendingTransaction(ptr);
}

//******************************************************************************
//******************************************************************************
bool App::Impl::sendPendingTransaction(const TransactionDescrPtr & ptr)
{
    // if (!ptr->packet)
    {
        if (ptr->from.size() == 0 || ptr->to.size() == 0)
        {
            // TODO temporary
            return false;
        }

        if (ptr->packet && ptr->packet->command() != xbcTransaction)
        {
            // not send pending packets if not an xbcTransaction
            return false;
        }
        ptr->packet.reset(new XBridgePacket(xbcTransaction));

        // field length must be 8 bytes
        std::vector<unsigned char> fc(8, 0);
        std::copy(ptr->fromCurrency.begin(), ptr->fromCurrency.end(), fc.begin());

        // field length must be 8 bytes
        std::vector<unsigned char> tc(8, 0);
        std::copy(ptr->toCurrency.begin(), ptr->toCurrency.end(), tc.begin());

        // 32 bytes - id of transaction
        // 2x
        // 20 bytes - address
        //  8 bytes - currency
        //  8 bytes - amount
        // 32 bytes - hash of block when tr created
        ptr->packet->append(ptr->id.begin(), 32);
        ptr->packet->append(ptr->from);
        ptr->packet->append(fc);
        ptr->packet->append(ptr->fromAmount);
        ptr->packet->append(ptr->to);
        ptr->packet->append(tc);
        ptr->packet->append(ptr->toAmount);
        ptr->packet->append(util::timeToInt(ptr->created));
        ptr->packet->append(ptr->blockHash.begin(), 32);


        // utxo items
        ptr->packet->append(static_cast<uint32_t>(ptr->usedCoins.size()));
        for (const wallet::UtxoEntry & entry : ptr->usedCoins)
        {
            uint256 txid(entry.txId);
            ptr->packet->append(txid.begin(), 32);
            ptr->packet->append(entry.vout);
            ptr->packet->append(entry.rawAddress);
            ptr->packet->append(entry.signature);
        }

    }

    ptr->packet->sign(ptr->mPubKey, ptr->mPrivKey);

    static std::vector<unsigned char> addr(20, 0);
    onSend(addr, ptr->packet->body());

    return true;
}

//******************************************************************************
//******************************************************************************
Error App::acceptXBridgeTransaction(const uint256     & id,
                                    const std::string & from,
                                    const std::string & to)
{
    TransactionDescrPtr ptr;
    // TODO checkAcceptPrams can't be used after swap: uncovered bug, fix in progress (due to swap changing to/from)
//    const auto res = checkAcceptParams(id, ptr, from);
//    if(res != xbridge::SUCCESS)
//    {
//        return res;
//    }

    {
        boost::mutex::scoped_lock l(m_p->m_txLocker);
        if (!m_p->m_transactions.count(id))
        {

            WARN() << "transaction not found " << __FUNCTION__;
            return xbridge::TRANSACTION_NOT_FOUND;
        }
        ptr = m_p->m_transactions[id];
    }

    WalletConnectorPtr connFrom = connectorByCurrency(ptr->fromCurrency);
    WalletConnectorPtr connTo   = connectorByCurrency(ptr->toCurrency);
    if (!connFrom || !connTo)
    {
        // no session
        WARN() << "no session for <" << (connFrom ? ptr->toCurrency : ptr->fromCurrency) << "> " << __FUNCTION__;
        return xbridge::NO_SESSION;
    }

    // check dust
    if (connFrom->isDustAmount(static_cast<double>(ptr->fromAmount) / TransactionDescr::COIN))
    {
        return xbridge::Error::DUST;
    }
    if (connTo->isDustAmount(static_cast<double>(ptr->toAmount) / TransactionDescr::COIN))
    {
        return xbridge::Error::DUST;
    }

    uint64_t utxoAmount = 0;
    uint64_t fee1       = 0;
    uint64_t fee2       = 0;

    std::vector<wallet::UtxoEntry> outputs;
    connFrom->getUnspent(outputs);

    // Select utxos
    std::vector<wallet::UtxoEntry> outputsForUse;
    if (!selectUtxos(from, outputs, connFrom, ptr->fromAmount, outputsForUse, utxoAmount, fee1, fee2))
    {
        WARN() << "insufficient funds for <" << ptr->fromCurrency << "> " << __FUNCTION__;
        return xbridge::Error::INSIFFICIENT_FUNDS;
    }

    LOG() << "fee1: " << (static_cast<double>(fee1) / TransactionDescr::COIN);
    LOG() << "fee2: " << (static_cast<double>(fee2) / TransactionDescr::COIN);
    LOG() << "amount of used utxo items: " << (static_cast<double>(utxoAmount) / TransactionDescr::COIN)
          << " required amount + fees: " << (static_cast<double>(ptr->fromAmount + fee1 + fee2) / TransactionDescr::COIN);

    // sign used coins
    for (wallet::UtxoEntry & entry : outputsForUse)
    {
        std::string signature;
        if (!connFrom->signMessage(entry.address, entry.toString(), signature))
        {
            WARN() << "funds not signed <" << ptr->fromCurrency << "> " << __FUNCTION__;
            return xbridge::Error::FUNDS_NOT_SIGNED;
        }

        bool isInvalid = false;
        entry.signature = DecodeBase64(signature.c_str(), &isInvalid);
        if (isInvalid)
        {
            WARN() << "invalid signature <" << ptr->fromCurrency << "> " << __FUNCTION__;
            return xbridge::Error::FUNDS_NOT_SIGNED;
        }

        entry.rawAddress = connFrom->toXAddr(entry.address);
        if(entry.signature.size() != 65)
        {
            ERR() << "incorrect signature length, need 65 bytes " << __FUNCTION__;
            return xbridge::Error::INVALID_SIGNATURE;
        }

        if(entry.rawAddress.size() != 20)
        {
            ERR() << "incorrect raw address length, need 20 bytes " << __FUNCTION__;
            return  xbridge::Error::INVALID_ADDRESS;
        }
    }

    ptr->from      = connFrom->toXAddr(from);
    ptr->to        = connTo->toXAddr(to);
    ptr->usedCoins = outputsForUse;
    ptr->role      = 'B';

    // m key
    connTo->newKeyPair(ptr->mPubKey, ptr->mPrivKey);
    assert(ptr->mPubKey.size() == 33 && "bad pubkey size");

#ifdef LOG_KEYPAIR_VALUES
    LOG() << "generated M keypair " << std::endl <<
             "    pub    " << HexStr(ptr->mPubKey) << std::endl <<
             "    pub id " << HexStr(connTo->getKeyId(ptr->mPubKey)) << std::endl <<
             "    priv   " << HexStr(ptr->mPrivKey);
#endif

    // try send immediatelly
    m_p->sendAcceptingTransaction(ptr);

//    LOG() << "accept transaction " << util::to_str(ptr->id) << std::endl
//          << "    from " << from << " (" << util::to_str(ptr->from) << ")" << std::endl
//          << "             " << ptr->fromCurrency << " : " << ptr->fromAmount << std::endl
//          << "    from " << to << " (" << util::to_str(ptr->to) << ")" << std::endl
//          << "             " << ptr->toCurrency << " : " << ptr->toAmount << std::endl;


    // lock used coins
    connTo->lockCoins(ptr->usedCoins, true);

    LOG() << "order accepted" << ptr << __FUNCTION__;

    return xbridge::Error::SUCCESS;
}

//******************************************************************************
//******************************************************************************
bool App::Impl::sendAcceptingTransaction(const TransactionDescrPtr & ptr)
{
    ptr->packet.reset(new XBridgePacket(xbcTransactionAccepting));

    // field length must be 8 bytes
    std::vector<unsigned char> fc(8, 0);
    std::copy(ptr->fromCurrency.begin(), ptr->fromCurrency.end(), fc.begin());

    // field length must be 8 bytes
    std::vector<unsigned char> tc(8, 0);
    std::copy(ptr->toCurrency.begin(), ptr->toCurrency.end(), tc.begin());

    // 20 bytes - id of transaction
    // 2x
    // 20 bytes - address
    //  8 bytes - currency
    //  4 bytes - amount
    ptr->packet->append(ptr->hubAddress);
    ptr->packet->append(ptr->id.begin(), 32);
    ptr->packet->append(ptr->from);
    ptr->packet->append(fc);
    ptr->packet->append(ptr->fromAmount);
    ptr->packet->append(ptr->to);
    ptr->packet->append(tc);
    ptr->packet->append(ptr->toAmount);

    // utxo items
    ptr->packet->append(static_cast<uint32_t>(ptr->usedCoins.size()));
    for (const wallet::UtxoEntry & entry : ptr->usedCoins)
    {
        uint256 txid(entry.txId);
        ptr->packet->append(txid.begin(), 32);
        ptr->packet->append(entry.vout);
        ptr->packet->append(entry.rawAddress);
        ptr->packet->append(entry.signature);
    }

    ptr->packet->sign(ptr->mPubKey, ptr->mPrivKey);

    onSend(ptr->hubAddress, ptr->packet->body());

    ptr->state = TransactionDescr::trAccepting;
    xuiConnector.NotifyXBridgeTransactionChanged(ptr->id);

    return true;
}

//******************************************************************************
//******************************************************************************
xbridge::Error App::cancelXBridgeTransaction(const uint256 &id,
                                             const TxCancelReason &reason)
{
    TransactionDescrPtr ptr = transaction(id);
    if (!ptr || !ptr->isLocal())
    {
        LOG() << "order with id: " << id.GetHex() << " not found or order isn't local " << __FUNCTION__;
        return xbridge::TRANSACTION_NOT_FOUND;
    }

    if (ptr->state > TransactionDescr::trCreated)
    {
        LOG() << "order with id: " << id.GetHex() << " already in work " << __FUNCTION__;
        return xbridge::INVALID_STATE;
    }

    WalletConnectorPtr connFrom = connectorByCurrency(ptr->fromCurrency);
    if (!connFrom)
    {
        // no session
        WARN() << "no session for <" << ptr->fromCurrency << "> " << __FUNCTION__;
        return xbridge::NO_SESSION;
    }

    if (m_p->sendCancelTransaction(id, reason))
    {
        TransactionDescrPtr xtx = transaction(id);

        xtx->state  = TransactionDescr::trCancelled;
        xtx->reason = reason;

        connFrom->lockCoins(ptr->usedCoins, false);

        xuiConnector.NotifyXBridgeTransactionChanged(id);

        moveTransactionToHistory(id);
    }

    LOG() << "order cancelled" << ptr << __FUNCTION__;

    return xbridge::SUCCESS;
}

void App::cancelMyXBridgeTransactions()
{
    for(const auto &transaction : transactions())
    {
        if(transaction.second == nullptr)
            continue;

        if(transaction.second->isLocal())
            cancelXBridgeTransaction(transaction.second->id, crUserRequest);
    }
}

//******************************************************************************
//******************************************************************************
bool App::Impl::sendCancelTransaction(const uint256 & txid,
                                      const TxCancelReason & reason)
{
    XBridgePacketPtr reply(new XBridgePacket(xbcTransactionCancel));
    reply->append(txid.begin(), 32);
    reply->append(static_cast<uint32_t>(reason));

    TransactionDescrPtr ptr;
    {
        boost::mutex::scoped_lock l(m_txLocker);
        if (m_transactions.count(txid))
        {
            ptr = m_transactions[txid];
        }
        else
        {
            return false;
        }
    }

    reply->sign(ptr->mPubKey, ptr->mPrivKey);

    static std::vector<unsigned char> addr(20, 0);
    onSend(addr, reply->body());

    // cancelled
    return true;
}

//******************************************************************************
//******************************************************************************
bool App::isValidAddress(const string &address) const
{
    // TODO need refactoring
    return ((address.size() >= 32) && (address.size() <= 36));
}

//******************************************************************************
//******************************************************************************
Error App::checkAcceptParams(const uint256 &id, TransactionDescrPtr &ptr, const string &fromAddress)
{
    // TODO need refactoring
    ptr = transaction(id);

    if(!ptr) {
        WARN() << "transaction not found " << __FUNCTION__;
        return xbridge::TRANSACTION_NOT_FOUND;
    }

    return checkAmount(ptr->toCurrency, ptr->toAmount, ""); // TODO enforce by address after improving addressbook
}

//******************************************************************************
//******************************************************************************
Error App::checkCreateParams(const string &fromCurrency,
                             const string &toCurrency,
                             const uint64_t &fromAmount,
                             const string &fromAddress)
{
    // TODO need refactoring
    if (fromCurrency.size() > 8 || toCurrency.size() > 8)
    {
        WARN() << "invalid currency " << __FUNCTION__;
        return xbridge::INVALID_CURRENCY;
    }
    return checkAmount(fromCurrency, fromAmount, ""); // TODO enforce by address after improving addressbook
}

//******************************************************************************
//******************************************************************************
Error App::checkAmount(const string & currency, const uint64_t & amount, const string & address)
{
    // check amount
    WalletConnectorPtr conn = connectorByCurrency(currency);
    if (!conn) {
        // no session
        WARN() << "no session for <" << currency << "> " << __FUNCTION__;
        return xbridge::NO_SESSION;
    }

    // Check that wallet balance is larger than the smallest supported balance
    if (conn->getWalletBalance(address) < (static_cast<double>(amount) / TransactionDescr::COIN)) {
        WARN() << "insufficient funds for <" << currency << "> " << __FUNCTION__;
        return xbridge::INSIFFICIENT_FUNDS;
    }
    return xbridge::SUCCESS;
}

template <typename T>
T random_element(T begin, T end)
{
    const unsigned long n = std::distance(begin, end);
    const unsigned long divisor = (RAND_MAX + 1) / n;

    unsigned long k;
    do { k = std::rand() / divisor; } while (k >= n);

    std::advance(begin, k);
    return begin;
}



//******************************************************************************
//******************************************************************************
bool App::selectUtxos(const std::string &addr, const std::vector<wallet::UtxoEntry> &outputs,
                      const WalletConnectorPtr &connFrom, const uint64_t &requiredAmount,
                      std::vector<wallet::UtxoEntry> &outputsForUse, uint64_t &utxoAmount,
                      uint64_t &fee1, uint64_t &fee2) const
{

    auto getUtxos = [&connFrom, &requiredAmount, &outputsForUse, &utxoAmount, &fee1, &fee2](const std::vector<wallet::UtxoEntry> & o) -> bool
    {
        fee2 = connFrom->minTxFee2(1, 1) * TransactionDescr::COIN;

        if(o.empty())
        {
            LOG() << "outputs list are empty " << __FUNCTION__;
            return false;
        }

        //sort entries from smaller to larger
        std::vector<wallet::UtxoEntry> outputsForSelection = o;
        std::sort(outputsForSelection.begin(), outputsForSelection.end(),
                  [](const wallet::UtxoEntry a, const wallet::UtxoEntry b) {
                      return (a.amount) < (b.amount);
                  });

        //one output that larger than target value
        std::vector<wallet::UtxoEntry> greaterThanTargetOutput;

        //try to find best matching one output or one larger output
        {
            fee1 = connFrom->minTxFee1(1, 3) * TransactionDescr::COIN;
            uint64_t fullAmount = requiredAmount + fee1 + fee2;

            for(const wallet::UtxoEntry & entry : outputsForSelection)
            {
                uint64_t utxosAmount = (entry.amount * TransactionDescr::COIN);

                if(utxosAmount == fullAmount)
                {
                    //we are lucky
                    outputsForUse.emplace_back(entry);
                    return true;
                }

                if (utxosAmount > fullAmount &&
                    !connFrom->isDustAmount(static_cast<double>(utxosAmount - fullAmount) / TransactionDescr::COIN))
                {
                    greaterThanTargetOutput.emplace_back(entry);
                    break;
                }
            }
        }


        //try to find sum of smaller outputs that match target
        std::vector<wallet::UtxoEntry> outputsSmallerThanTarget;
        std::copy_if(outputsForSelection.begin(), outputsForSelection.end(),
                     std::inserter(outputsSmallerThanTarget, outputsSmallerThanTarget.end()),
                     [&requiredAmount](const wallet::UtxoEntry & entry)
        {
            return requiredAmount > entry.amount * TransactionDescr::COIN;
        });

        bool sumOfSmallerOutputsLargerThanTarget = false;
        bool sumOfSmallerOutputsEqualTarget = false;
        {
            fee1 = connFrom->minTxFee1(outputsSmallerThanTarget.size(), 3) * TransactionDescr::COIN;

            uint64_t fullAmount = requiredAmount + fee1 + fee2;

            uint64_t utxosAmount = std::accumulate(outputsSmallerThanTarget.begin(), outputsSmallerThanTarget.end(), 0,
                                                  [](uint64_t accumulator, const wallet::UtxoEntry & entry)
            {
                return accumulator += (entry.amount * TransactionDescr::COIN);
            });

            if (utxosAmount == fullAmount)
            {
                sumOfSmallerOutputsEqualTarget = true;
            }

            if (utxosAmount > fullAmount &&
                !connFrom->isDustAmount(static_cast<double>(utxosAmount - fullAmount) / TransactionDescr::COIN))
            {
                sumOfSmallerOutputsLargerThanTarget = true;
            }
        }

        //best combination of smaller utxo's with lowest fee
        std::vector<wallet::UtxoEntry> bestSmallerOutputsCombination;

        //sum of all smaller outputs is lower than target, so return greater output
        if(!sumOfSmallerOutputsLargerThanTarget)
        {
            if(greaterThanTargetOutput.empty())
            {
                LOG() << "can't make any list of utxo's " << __FUNCTION__;
                return false;
            }

            outputsForUse = greaterThanTargetOutput;
            return true;
        }
        //sum of all smaller outputs is equal target, so best combination is all smaller outputs
        else if(sumOfSmallerOutputsEqualTarget)
        {
            bestSmallerOutputsCombination = outputsSmallerThanTarget;
        }
        //try to combine small outputs to target sum
        else
        {
            uint64_t smallestFee = std::numeric_limits<uint64_t>::max();
            const uint32_t iterations = 1000;
            for(uint32_t i = 0; i < iterations; ++i)
            {
                std::vector<wallet::UtxoEntry> uniqueOutputsSmallerThanTarget(outputsSmallerThanTarget);
                std::vector<wallet::UtxoEntry> outputsForUse;

                uint64_t utxosAmount = 0;

                while (!uniqueOutputsSmallerThanTarget.empty())
                {
                    const auto it = random_element(uniqueOutputsSmallerThanTarget.begin(),
                                                   uniqueOutputsSmallerThanTarget.end());
                    wallet::UtxoEntry entry = *it;

                    uniqueOutputsSmallerThanTarget.erase(it);

                    outputsForUse.emplace_back(entry);

                    fee1 = connFrom->minTxFee1(outputsForUse.size(), 3) * TransactionDescr::COIN;

                    uint64_t fullAmount = requiredAmount + fee1 + fee2;

                    utxosAmount += (entry.amount * TransactionDescr::COIN);

                    if (utxosAmount == fullAmount && fee1 < smallestFee)
                    {
                        smallestFee = fee1;
                        bestSmallerOutputsCombination = outputsForUse;
                        break;
                    }

                    if (utxosAmount > fullAmount && fee1 < smallestFee &&
                        !connFrom->isDustAmount(static_cast<double>(utxosAmount - fullAmount) / TransactionDescr::COIN))
                    {
                        smallestFee = fee1;
                        bestSmallerOutputsCombination = outputsForUse;
                        break;
                    }
                }
            }
        }

        if(greaterThanTargetOutput.empty() && bestSmallerOutputsCombination.empty())
        {
            LOG() << "all strategy are fail to create utxo's list " << __FUNCTION__;
            return false;
        }
        else if(greaterThanTargetOutput.empty())
            outputsForUse = bestSmallerOutputsCombination;
        else if(bestSmallerOutputsCombination.empty())
            outputsForUse = greaterThanTargetOutput;
        else
        {
            uint64_t times = 2; //differences in times
            uint64_t greaterThanTargetOutputAmount = 0;
            uint64_t bestSmallerOutputsCombinationAmount = 0;

            for(const wallet::UtxoEntry & entry : greaterThanTargetOutput)
                greaterThanTargetOutputAmount += (entry.amount * TransactionDescr::COIN);

            for(const wallet::UtxoEntry & entry : bestSmallerOutputsCombination)
                bestSmallerOutputsCombinationAmount += (entry.amount * TransactionDescr::COIN);

            //if one larger output bigger then sum of small outputs more then twice - better to use small outputs
            if(greaterThanTargetOutputAmount > bestSmallerOutputsCombinationAmount * times)
            {
                utxoAmount = bestSmallerOutputsCombinationAmount;
                outputsForUse = bestSmallerOutputsCombination;
            }
            else
            {
                utxoAmount = greaterThanTargetOutputAmount;
                outputsForUse = greaterThanTargetOutput;
            }
        }

        fee1 = connFrom->minTxFee1(outputsForUse.size(), 3) * TransactionDescr::COIN;

        return true;
    };

    std::vector<wallet::UtxoEntry> outputsFromRequiredAddress;
    std::copy_if(outputs.begin(), outputs.end(), std::inserter(outputsFromRequiredAddress, outputsFromRequiredAddress.end()),
                 [&addr](const wallet::UtxoEntry & entry){
        return entry.address == addr;
    });

    //try to fill outputs only from one address
    if(getUtxos(outputsFromRequiredAddress))
        return true;

    //try to fill outputs from any address
    return getUtxos(outputs);
}

//******************************************************************************
//******************************************************************************
void App::Impl::onTimer()
{
    // DEBUG_TRACE();
    {
        m_services.push_back(m_services.front());
        m_services.pop_front();

        xbridge::SessionPtr session = getSession();

        IoServicePtr io = m_services.front();

        // call check expired transactions
        io->post(boost::bind(&xbridge::Session::checkFinishedTransactions, session));

        // send transactions list
        {
            static uint32_t counter = 0;
            if (++counter == 20)
            {
                // 15 sec * 20 = 5 min
                counter = 0;
                io->post(boost::bind(&xbridge::Session::sendListOfTransactions, session));
            }
        }

        // erase expired tx
        io->post(boost::bind(&xbridge::Session::eraseExpiredPendingTransactions, session));

        // get addressbook
        io->post(boost::bind(&xbridge::Session::getAddressBook, session));

        // unprocessed packets
        {
            static uint32_t counter = 0;
            if (++counter == 2)
            {
                counter = 0;
                std::map<uint256, XBridgePacketPtr> map;
                {
                    boost::mutex::scoped_lock l(m_ppLocker);
                    map = m_pendingPackets;
                    m_pendingPackets.clear();
                }
                for (const std::pair<uint256, XBridgePacketPtr> & item : map)
                {

                    xbridge::SessionPtr s = getSession();
                    XBridgePacketPtr packet   = item.second;
                    io->post(boost::bind(&xbridge::Session::processPacket, s, packet));

                }
            }
        }
    }

    m_timer.expires_at(m_timer.expires_at() + boost::posix_time::seconds(TIMER_INTERVAL));
    m_timer.async_wait(boost::bind(&Impl::onTimer, this));
}

} // namespace xbridge<|MERGE_RESOLUTION|>--- conflicted
+++ resolved
@@ -20,12 +20,8 @@
 #include "xbridgewalletconnector.h"
 #include "xbridgewalletconnectorbtc.h"
 #include "xbridgecryptoproviderbtc.h"
-<<<<<<< HEAD
 #include "xbridgewalletconnectorbch.h"
-=======
-#include "xbridgewalletconnectorbcc.h"
 #include "xbridgewalletconnectordgb.h"
->>>>>>> 252251d7
 
 #include <assert.h>
 #include <numeric>
@@ -321,7 +317,7 @@
                     conn.reset(new BtcWalletConnector<BtcCryptoProvider>);
                     *conn = wp;
                 }
-                else if (wp.method == "BCC")
+                else if (wp.method == "BCH")
                 {
                     conn.reset(new BchWalletConnector);
                     *conn = wp;
@@ -1164,11 +1160,6 @@
         return xbridge::Error::INSIFFICIENT_FUNDS;
     }
 
-    LOG() << "fee1: " << (static_cast<double>(fee1) / TransactionDescr::COIN);
-    LOG() << "fee2: " << (static_cast<double>(fee2) / TransactionDescr::COIN);
-    LOG() << "amount of used utxo items: " << (static_cast<double>(utxoAmount) / TransactionDescr::COIN)
-          << " required amount + fees: " << (static_cast<double>(ptr->fromAmount + fee1 + fee2) / TransactionDescr::COIN);
-
     // sign used coins
     for (wallet::UtxoEntry & entry : outputsForUse)
     {
@@ -1392,7 +1383,8 @@
         return xbridge::TRANSACTION_NOT_FOUND;
     }
 
-    return checkAmount(ptr->toCurrency, ptr->toAmount, ""); // TODO enforce by address after improving addressbook
+    // TODO enforce by address after improving addressbook
+    return checkAmount(ptr->toCurrency, ptr->toAmount, "");
 }
 
 //******************************************************************************
