//*****************************************************************************
//*****************************************************************************

#include "xbridgeapp.h"
#include "xbridgeexchange.h"
#include "util/xutil.h"
#include "util/logger.h"
#include "util/settings.h"
#include "util/xbridgeerror.h"
#include "version.h"
#include "config.h"
#include "xuiconnector.h"
#include "rpcserver.h"
#include "net.h"
#include "util.h"
#include "xkey.h"
#include "ui_interface.h"
#include "init.h"
#include "wallet.h"
#include "servicenodeman.h"
#include "xbridgewalletconnector.h"
#include "xbridgewalletconnectorbtc.h"
#include "xbridgewalletconnectorbcc.h"
#include "xbridgewalletconnectorsys.h"
#include "xbridgewalletconnectordgb.h"

#include <assert.h>

#include <boost/chrono/chrono.hpp>
#include <boost/thread/thread.hpp>
#include <boost/thread.hpp>
#include <boost/thread/mutex.hpp>
#include <boost/lexical_cast.hpp>
#include <boost/date_time/posix_time/posix_time.hpp>

#include <openssl/rand.h>
#include <openssl/md5.h>

#include "posixtimeconversion.h"

//*****************************************************************************
//*****************************************************************************
XUIConnector xuiConnector;

//*****************************************************************************
//*****************************************************************************
namespace xbridge
{

//*****************************************************************************
//*****************************************************************************
void badaboom()
{
    int * a = 0;
    *a = 0;
}

//*****************************************************************************
//*****************************************************************************
class App::Impl
{
    friend class App;

    enum
    {
        TIMER_INTERVAL = 15
    };

protected:
    /**
     * @brief Impl - default constructor, init
     * services and timer
     */
    Impl();

    /**
     * @brief start - run sessions, threads and services
     * @return true, if run succesfull
     */
    bool start();
    /**
     * @brief stop stopped service, timer, secp stop
     * @return true
     */
    bool stop();

protected:
    /**
     * @brief onSend  send packet to xbridge network to specified id,
     *  or broadcast, when id is empty
     * @param id
     * @param message
     */
    void onSend(const std::vector<unsigned char> & id, const std::vector<unsigned char> & message);

    /**
     * @brief onTimer call check expired transactions,
     * send transactions list, erase expired transactions,
     * get addressbook,
     */
    void onTimer();

    /**
     * @brief getSession - move session to head of queue
     * @return pointer to head of sessions queue
     */
    SessionPtr getSession();
    /**
     * @brief getSession
     * @param address - session address
     * @return pointer to exists session if found, else new instance
     */
    SessionPtr getSession(const std::vector<unsigned char> & address);

protected:
    /**
     * @brief sendPendingTransaction - check transaction data,
     * make packet with data and send to network
     * @param ptr - pointer to transaction
     * @return  true, if all date  correctly and packet has send to network
     */
    bool sendPendingTransaction(const TransactionDescrPtr & ptr);
    /**
     * @brief sendAcceptingTransaction - check transaction date,
     * make new packet and - sent packet with cancelled command
     * to network, update transaction state, notify ui about trabsaction state changed
     * @param ptr - pointer to transaction
     * @return
     */
    bool sendAcceptingTransaction(const TransactionDescrPtr & ptr);
    /**
     * @brief sendCancelTransaction  - sent packet with cancelled command
     * to network, update transaction state, notify ui about trabsaction state changed
     * @param txid - id of transaction
     * @param reason - cancel reason
     * @return
     */
    bool sendCancelTransaction(const uint256 &txid, const TxCancelReason &reason);

protected:
    // workers
    std::deque<IoServicePtr>                           m_services;
    std::deque<WorkPtr>                                m_works;
    boost::thread_group                                m_threads;

    // timer
    boost::asio::io_service                            m_timerIo;
    std::shared_ptr<boost::asio::io_service::work>     m_timerIoWork;
    boost::thread                                      m_timerThread;
    boost::asio::deadline_timer                        m_timer;

    // sessions
    mutable boost::mutex                               m_sessionsLock;
    SessionQueue                                       m_sessions;
    SessionsAddrMap                                    m_sessionAddressMap;

    // connectors
    mutable boost::mutex                               m_connectorsLock;
    Connectors                                         m_connectors;
    ConnectorsAddrMap                                  m_connectorAddressMap;
    ConnectorsCurrencyMap                              m_connectorCurrencyMap;

    // pending messages (packet processing loop)
    boost::mutex                                       m_messagesLock;
    typedef std::set<uint256> ProcessedMessages;
    ProcessedMessages                                  m_processedMessages;

    // address book
    boost::mutex                                       m_addressBookLock;
    AddressBook                                        m_addressBook;
    std::set<std::string>                              m_addresses;

    // transactions
    boost::mutex                                       m_txLocker;
    std::map<uint256, TransactionDescrPtr>             m_transactions;
    std::map<uint256, TransactionDescrPtr>             m_historicTransactions;

    // network packets queue
    boost::mutex                                       m_ppLocker;
    std::map<uint256, XBridgePacketPtr>                m_pendingPackets;
};

//*****************************************************************************
//*****************************************************************************
App::Impl::Impl()
    : m_timerIoWork(new boost::asio::io_service::work(m_timerIo))
    , m_timerThread(boost::bind(&boost::asio::io_service::run, &m_timerIo))
    , m_timer(m_timerIo, boost::posix_time::seconds(TIMER_INTERVAL))
{

}

//*****************************************************************************
//*****************************************************************************
App::App()
    : m_p(new Impl)
{
}

//*****************************************************************************
//*****************************************************************************
App::~App()
{
    stop();

#ifdef WIN32
    WSACleanup();
#endif
}

//*****************************************************************************
//*****************************************************************************
// static
App & App::instance()
{
    static App app;
    return app;
}

//*****************************************************************************
//*****************************************************************************
// static
std::string App::version()
{
    std::ostringstream o;
    o << XBRIDGE_VERSION_MAJOR
      << "." << XBRIDGE_VERSION_MINOR
      << "." << XBRIDGE_VERSION_DESCR
      << " [" << XBRIDGE_VERSION << "]";
    return o.str();
}

//*****************************************************************************
//*****************************************************************************
// static
bool App::isEnabled()
{
    // enabled by default
    return true;
}

//*****************************************************************************
//*****************************************************************************
bool App::start()
{
    return m_p->start();
}

//*****************************************************************************
//*****************************************************************************
bool App::Impl::start()
{
    // start xbrige
    try
    {
        // services and thredas
        for (size_t i = 0; i < boost::thread::hardware_concurrency(); ++i)
        {
            IoServicePtr ios(new boost::asio::io_service);

            m_services.push_back(ios);
            m_works.push_back(WorkPtr(new boost::asio::io_service::work(*ios)));

            m_threads.create_thread(boost::bind(&boost::asio::io_service::run, ios));
        }

        m_timer.async_wait(boost::bind(&Impl::onTimer, this));

        // sessions
        xbridge::App & app = xbridge::App::instance();
        {
            Settings & s = settings();
            std::vector<std::string> wallets = s.exchangeWallets();
            for (std::vector<std::string>::iterator i = wallets.begin(); i != wallets.end(); ++i)
            {
                WalletParam wp;
                wp.currency                    = *i;
                wp.title                       = s.get<std::string>(*i + ".Title");
                wp.address                     = s.get<std::string>(*i + ".Address");
                wp.m_ip                        = s.get<std::string>(*i + ".Ip");
                wp.m_port                      = s.get<std::string>(*i + ".Port");
                wp.m_user                      = s.get<std::string>(*i + ".Username");
                wp.m_passwd                    = s.get<std::string>(*i + ".Password");
                wp.addrPrefix[0]               = s.get<int>(*i + ".AddressPrefix", 0);
                wp.scriptPrefix[0]             = s.get<int>(*i + ".ScriptPrefix", 0);
                wp.secretPrefix[0]             = s.get<int>(*i + ".SecretPrefix", 0);
                wp.COIN                        = s.get<uint64_t>(*i + ".COIN", 0);
                wp.txVersion                   = s.get<uint32_t>(*i + ".TxVersion", 1);
                wp.minTxFee                    = s.get<uint64_t>(*i + ".MinTxFee", 0);
                wp.feePerByte                  = s.get<uint64_t>(*i + ".FeePerByte", 200);
                wp.method                      = s.get<std::string>(*i + ".CreateTxMethod");
                wp.blockTime                   = s.get<int>(*i + ".BlockTime", 0);
                wp.requiredConfirmations       = s.get<int>(*i + ".Confirmations", 0);

                if (wp.m_ip.empty() || wp.m_port.empty() ||
                    wp.m_user.empty() || wp.m_passwd.empty() ||
                    wp.COIN == 0 || wp.blockTime == 0)
                {
                    LOG() << "read wallet " << *i << " with empty parameters>";
                    continue;
                }
                else
                {
                    LOG() << "read wallet " << *i << " [" << wp.title << "] " << wp.m_ip
                          << ":" << wp.m_port; // << " COIN=" << wp.COIN;
                }

                xbridge::WalletConnectorPtr conn;
                if (wp.method == "ETHER")
                {
                    LOG() << "wp.method ETHER not implemented" << __FUNCTION__;
                    // session.reset(new XBridgeSessionEthereum(wp));
                }
                else if (wp.method == "BTC")
                {
                    conn.reset(new BtcWalletConnector);
                    *conn = wp;
                }
                else if (wp.method == "BCC")
                {
                    conn.reset(new BccWalletConnector);
                    *conn = wp;
                }
                else if (wp.method == "SYS")
                {
                    conn.reset(new SysWalletConnector);
                    *conn = wp;
                }
                else if (wp.method == "DGB")
                {
                    conn.reset(new DgbWalletConnector);
                    *conn = wp;
                }
//                else if (wp.method == "RPC")
//                {
//                    LOG() << "wp.method RPC not implemented" << __FUNCTION__;
//                    // session.reset(new XBridgeSessionRpc(wp));
//                }
                else
                {
                    // session.reset(new XBridgeSession(wp));
                    ERR() << "unknown session type " << __FUNCTION__;
                }
                if (!conn)
                {
                    continue;
                }

                if (!conn->init())
                {
                    ERR() << "connection not initialized " << *i << " " << __FUNCTION__;
                    continue;
                }

                app.addConnector(conn);
            }
        }
    }
    catch (std::exception & e)
    {
        ERR() << e.what();
        ERR() << __FUNCTION__;
    }

    return true;
}

//*****************************************************************************
//*****************************************************************************
bool App::init(int argc, char *argv[])
{
    // init xbridge settings
    Settings & s = settings();
    {
        std::string path(GetDataDir(false).string());
        path += "/xbridge.conf";
        s.read(path.c_str());
        s.parseCmdLine(argc, argv);
        LOG() << "Finished loading config" << path;
    }

    // init secp256
    if(!ECC_Start()) {

        ERR() << "can't start secp256, xbridgeApp not started " << __FUNCTION__;
        throw  std::runtime_error("can't start secp256, xbridgeApp not started ");

    }
    // init exchange
    Exchange & e = Exchange::instance();
    e.init();

    // sessions
    {
        boost::mutex::scoped_lock l(m_p->m_sessionsLock);

        for (uint32_t i = 0; i < boost::thread::hardware_concurrency(); ++i)
        {
            SessionPtr ptr(new Session());
            m_p->m_sessions.push(ptr);
            m_p->m_sessionAddressMap[ptr->sessionAddr()] = ptr;
        }
    }

    return true;

}

//*****************************************************************************
//*****************************************************************************
bool App::stop()
{
    return m_p->stop();
}

//*****************************************************************************
//*****************************************************************************
bool App::Impl::stop()
{
    LOG() << "stopping threads...";

    m_timer.cancel();
    m_timerIo.stop();
    m_timerIoWork.reset();
    m_timerThread.join();

//    for (IoServicePtr & i : m_services)
//    {
//        i->stop();
//    }
    for (WorkPtr & i : m_works)
    {
        i.reset();
    }

    m_threads.join_all();

    // secp stop
    ECC_Stop();

    return true;
}

//*****************************************************************************
//*****************************************************************************
void App::sendPacket(const XBridgePacketPtr & packet)
{
    static std::vector<unsigned char> addr(20, 0);
    m_p->onSend(addr, packet->body());
}

//*****************************************************************************
// send packet to xbridge network to specified id,
// or broadcast, when id is empty
//*****************************************************************************
void App::Impl::onSend(const std::vector<unsigned char> & id, const std::vector<unsigned char> & message)
{
    std::vector<unsigned char> msg(id);
    if (msg.size() != 20)
    {
        ERR() << "bad send address " << __FUNCTION__;
        return;
    }

    // timestamp
    boost::posix_time::ptime timestamp = boost::posix_time::microsec_clock::universal_time();
    uint64_t timestampValue = util::timeToInt(timestamp);
    unsigned char * ptr = reinterpret_cast<unsigned char *>(&timestampValue);
    msg.insert(msg.end(), ptr, ptr + sizeof(uint64_t));

    // body
    msg.insert(msg.end(), message.begin(), message.end());

    uint256 hash = Hash(msg.begin(), msg.end());

    LOCK(cs_vNodes);
    for  (CNode * pnode : vNodes)
    {
        if (pnode->setKnown.insert(hash).second)
        {
            pnode->PushMessage("xbridge", msg);
        }
    }
}

//*****************************************************************************
//*****************************************************************************
void App::sendPacket(const std::vector<unsigned char> & id, const XBridgePacketPtr & packet)
{
    m_p->onSend(id, packet->body());
}

//*****************************************************************************
//*****************************************************************************
SessionPtr App::Impl::getSession()
{
    SessionPtr ptr;

    boost::mutex::scoped_lock l(m_sessionsLock);
    ptr = m_sessions.front();
    m_sessions.pop();
    m_sessions.push(ptr);

    return ptr;
}

//*****************************************************************************
//*****************************************************************************
SessionPtr App::Impl::getSession(const std::vector<unsigned char> & address)
{
    boost::mutex::scoped_lock l(m_sessionsLock);
    if (m_sessionAddressMap.count(address))
    {
        return m_sessionAddressMap[address];
    }

    return SessionPtr();
}

//*****************************************************************************
//*****************************************************************************
void App::onMessageReceived(const std::vector<unsigned char> & id,
                            const std::vector<unsigned char> & message,
                            CValidationState & /*state*/)
{
    if (isKnownMessage(message))
    {
        return;
    }

    addToKnown(message);

    if (!Session::checkXBridgePacketVersion(message))
    {
        // TODO state.DoS()
        return;
    }

    XBridgePacketPtr packet(new XBridgePacket);
    if (!packet->copyFrom(message))
    {
        LOG() << "incorrect packet received " << __FUNCTION__;
        return;
    }

    if (!packet->verify())
    {
        LOG() << "unsigned packet or signature error " << __FUNCTION__;
        return;
    }

    LOG() << "received message to " << util::base64_encode(std::string((char *)&id[0], 20)).c_str()
             << " command " << packet->command();

    // check direct session address
    SessionPtr ptr = m_p->getSession(id);
    if (ptr)
    {
        ptr->processPacket(packet);
    }

    else
    {
        {
            // if no session address - find connector address
            boost::mutex::scoped_lock l(m_p->m_connectorsLock);
            if (m_p->m_connectorAddressMap.count(id))
            {
                ptr = m_p->getSession();
            }
        }

        if (ptr)
        {
            ptr->processPacket(packet);
        }
    }
}

//*****************************************************************************
//*****************************************************************************
void App::onBroadcastReceived(const std::vector<unsigned char> & message,
                                     CValidationState & /*state*/)
{
    if (isKnownMessage(message))
    {
        return;
    }

    addToKnown(message);

    if (!Session::checkXBridgePacketVersion(message))
    {
        // TODO state.DoS()
        return;
    }

    // process message
    XBridgePacketPtr packet(new XBridgePacket);
    if (!packet->copyFrom(message))
    {
        LOG() << "incorrect packet received " << __FUNCTION__;
        return;
    }

    if (!packet->verify())
    {
        LOG() << "unsigned packet or signature error " << __FUNCTION__;
        return;
    }

    LOG() << "broadcast message, command " << packet->command();

    SessionPtr ptr = m_p->getSession();
    if (ptr)
    {
        ptr->processPacket(packet);
    }
}

//*****************************************************************************
//*****************************************************************************
bool App::processLater(const uint256 & txid, const XBridgePacketPtr & packet)
{
    boost::mutex::scoped_lock l(m_p->m_ppLocker);
    m_p->m_pendingPackets[txid] = packet;
    return true;
}

//*****************************************************************************
//*****************************************************************************
bool App::removePackets(const uint256 & txid)
{
    // remove from pending packets (if added)

    boost::mutex::scoped_lock l(m_p->m_ppLocker);
    size_t removed = m_p->m_pendingPackets.erase(txid);
    if(removed > 1) {
        ERR() << "duplicate packets in packets queue" << __FUNCTION__;
        return false;
    }
//    assert(removed < 2 && "duplicate packets in packets queue");

    return true;
}

//*****************************************************************************
//*****************************************************************************
WalletConnectorPtr App::connectorByCurrency(const std::string & currency) const
{
    boost::mutex::scoped_lock l(m_p->m_connectorsLock);
    if (m_p->m_connectorCurrencyMap.count(currency))
    {
        return m_p->m_connectorCurrencyMap.at(currency);
    }

    return WalletConnectorPtr();
}

//*****************************************************************************
//*****************************************************************************
std::vector<std::string> App::availableCurrencies() const
{
    boost::mutex::scoped_lock l(m_p->m_connectorsLock);

    std::vector<std::string> currencies;

    for(auto i = m_p->m_connectorCurrencyMap.begin(); i != m_p->m_connectorCurrencyMap.end();)
    {
        currencies.push_back(i->first);
        ++i;
    }

    return currencies;
}

//*****************************************************************************
//*****************************************************************************
std::vector<std::string> App::networkCurrencies() const
{
    std::set<string> coins;
    std::vector<CServicenode> snodes = mnodeman.GetFullServicenodeVector();
    // Obtain unique xwallets supported across network
    for (CServicenode &sn : snodes) {
        for (auto &w : sn.connectedWallets) {
            if (!coins.count(w.strWalletName))
                coins.insert(w.strWalletName);
        }
    }
    if (!coins.empty()) {
        std::vector<std::string> result(coins.size());
        std::copy(coins.begin(), coins.end(), std::back_inserter(result));
        return result;
    }
    return std::vector<string>();
}

//*****************************************************************************
//*****************************************************************************
bool App::hasCurrency(const std::string & currency) const
{
    boost::mutex::scoped_lock l(m_p->m_connectorsLock);
    return m_p->m_connectorCurrencyMap.count(currency);
}

//*****************************************************************************
//*****************************************************************************
void App::addConnector(const WalletConnectorPtr & conn)
{
    boost::mutex::scoped_lock l(m_p->m_connectorsLock);
    m_p->m_connectors.push_back(conn);
    m_p->m_connectorCurrencyMap[conn->currency] = conn;
}

//*****************************************************************************
//*****************************************************************************
void App::updateConnector(const WalletConnectorPtr & conn,
                          const std::vector<unsigned char> addr,
                          const std::string & currency)
{
    boost::mutex::scoped_lock l(m_p->m_connectorsLock);

    m_p->m_connectorAddressMap[addr]      = conn;
    m_p->m_connectorCurrencyMap[currency] = conn;
}

//*****************************************************************************
//*****************************************************************************
std::vector<WalletConnectorPtr> App::connectors() const
{
    boost::mutex::scoped_lock l(m_p->m_connectorsLock);
    return m_p->m_connectors;
}

//*****************************************************************************
//*****************************************************************************
bool App::isKnownMessage(const std::vector<unsigned char> & message)
{
    boost::mutex::scoped_lock l(m_p->m_messagesLock);
    return m_p->m_processedMessages.count(Hash(message.begin(), message.end())) > 0;
}

//*****************************************************************************
//*****************************************************************************
void App::addToKnown(const std::vector<unsigned char> & message)
{
    // add to known
    boost::mutex::scoped_lock l(m_p->m_messagesLock);
    m_p->m_processedMessages.insert(Hash(message.begin(), message.end()));
}

//******************************************************************************
//******************************************************************************
TransactionDescrPtr App::transaction(const uint256 & id) const
{
    TransactionDescrPtr result;

    boost::mutex::scoped_lock l(m_p->m_txLocker);

    if (m_p->m_transactions.count(id))
    {
        result = m_p->m_transactions[id];
    }

    if (m_p->m_historicTransactions.count(id))
    {
        if(result != nullptr) {
            ERR() << "duplicate transaction " << __FUNCTION__;
            return result;
        }
//        assert(!result && "duplicate objects");
        result = m_p->m_historicTransactions[id];
    }
    return result;
}

//******************************************************************************
//******************************************************************************
std::map<uint256, xbridge::TransactionDescrPtr> App::transactions() const
{
    boost::mutex::scoped_lock l(m_p->m_txLocker);
    return m_p->m_transactions;
}

//******************************************************************************
//******************************************************************************
std::map<uint256, xbridge::TransactionDescrPtr> App::history() const
{
    boost::mutex::scoped_lock l(m_p->m_txLocker);
    return m_p->m_historicTransactions;
}

//******************************************************************************
//******************************************************************************
void App::appendTransaction(const TransactionDescrPtr & ptr)
{
    boost::mutex::scoped_lock l(m_p->m_txLocker);

    if (m_p->m_historicTransactions.count(ptr->id))
    {
        return;
    }

    if (!m_p->m_transactions.count(ptr->id))
    {
        // new transaction, copy data
        m_p->m_transactions[ptr->id] = ptr;
    }
    else
    {
        // existing, update timestamp
        m_p->m_transactions[ptr->id]->updateTimestamp(*ptr);
    }
}

//******************************************************************************
//******************************************************************************
void App::moveTransactionToHistory(const uint256 & id)
{
    TransactionDescrPtr xtx;

    {
        boost::mutex::scoped_lock l(m_p->m_txLocker);

        size_t counter = 0;

        if (m_p->m_transactions.count(id))
        {
            xtx = m_p->m_transactions[id];

            counter = m_p->m_transactions.erase(id);
            if(counter > 1) {
                ERR() << "duplicate transaction id = " << id.GetHex() << " " << __FUNCTION__;
            }
        }

        if (xtx)
        {
            if(m_p->m_historicTransactions.count(id) != 0) {
                ERR() << "duplicate tx " << id.GetHex() << " in tx list and history " << __FUNCTION__;
                return;
            }
            m_p->m_historicTransactions[id] = xtx;
        }
    }

    if (xtx)
    {
        // unlock tx coins
        WalletConnectorPtr conn = connectorByCurrency(xtx->fromCurrency);
        if (conn)
        {
            conn->lockCoins(xtx->usedCoins, false);
        }
    }

    // remove pending packets for this tx
    removePackets(id);
}

//******************************************************************************
//******************************************************************************
xbridge::Error App::sendXBridgeTransaction(const std::string & from,
                                           const std::string & fromCurrency,
                                           const uint64_t & fromAmount,
                                           const std::string & to,
                                           const std::string & toCurrency,
                                           const uint64_t & toAmount,
                                           uint256 & id,
                                           uint256 & blockHash)
{
    const auto statusCode = checkCreateParams(fromCurrency, toCurrency, fromAmount, from);
    if(statusCode != xbridge::SUCCESS)
    {
        return statusCode;
    }

    if (fromCurrency.size() > 8 || toCurrency.size() > 8)
    {
        WARN() << "invalid currency " << __FUNCTION__;
        return xbridge::Error::INVALID_CURRENCY;
    }

    WalletConnectorPtr connFrom = connectorByCurrency(fromCurrency);
    WalletConnectorPtr connTo   = connectorByCurrency(toCurrency);
    if (!connFrom || !connTo)
    {
        // no session
        WARN() << "no session for <" << (connFrom ? toCurrency : fromCurrency) << "> " << __FUNCTION__;
        return xbridge::Error::NO_SESSION;
    }

    if (connFrom->isDustAmount(static_cast<double>(fromAmount) / TransactionDescr::COIN))
    {
        return xbridge::Error::DUST;
    }

    if (connTo->isDustAmount(static_cast<double>(toAmount) / TransactionDescr::COIN))
    {
        return xbridge::Error::DUST;
    }

<<<<<<< HEAD
=======
    if(pwalletMain->GetBalance() < connTo->serviceNodeFee)
    {
        return xbridge::Error::INSIFFICIENT_FUNDS_DX;
    }

    // check amount
    std::vector<wallet::UtxoEntry> outputs;
    connFrom->getUnspent(outputs);

    uint64_t utxoAmount = 0;
    uint64_t fee1       = 0;
    uint64_t fee2       = connFrom->minTxFee2(1, 1) * TransactionDescr::COIN;

    // Select utxos
>>>>>>> 2c2d3f23
    std::vector<wallet::UtxoEntry> outputsForUse;
    if (!connFrom->getUtxoEntriesForAmount(fromAmount, outputsForUse))
    {
        WARN() << "insufficient funds for <" << fromCurrency << "> " << __FUNCTION__;
        return xbridge::Error::INSIFFICIENT_FUNDS;
    }

    // sign used coins
    for (wallet::UtxoEntry & entry : outputsForUse)
    {
        std::string signature;
        if (!connFrom->signMessage(entry.address, entry.toString(), signature))
        {
            WARN() << "funds not signed <" << fromCurrency << "> " << __FUNCTION__;
            return xbridge::Error::FUNDS_NOT_SIGNED;
        }

        bool isInvalid = false;
        entry.signature = DecodeBase64(signature.c_str(), &isInvalid);
        if (isInvalid)
        {
            WARN() << "invalid signature <" << fromCurrency << "> " << __FUNCTION__;
            return xbridge::Error::FUNDS_NOT_SIGNED;
        }

        entry.rawAddress = connFrom->toXAddr(entry.address);

        if(entry.signature.size() != 65)
        {
            ERR() << "incorrect signature length, need 65 bytes " << __FUNCTION__;
            return xbridge::Error::INVALID_SIGNATURE;
        }
//        assert(entry.signature.size() == 65 && "incorrect signature length, need 20 bytes");
        if(entry.rawAddress.size() != 20)
        {
            ERR() << "incorrect raw address length, need 20 bytes " << __FUNCTION__;
            return  xbridge::Error::INVALID_ADDRESS;
        }
//        assert(entry.rawAddress.size() == 20 && "incorrect raw address length, need 20 bytes");
    }

    boost::posix_time::ptime timestamp = boost::posix_time::microsec_clock::universal_time();
    uint64_t timestampValue = util::timeToInt(timestamp);

    blockHash = chainActive.Tip()->pprev->GetBlockHash();

    std::vector<unsigned char> firstUtxoSig = outputsForUse.at(0).signature;

    id = Hash(from.begin(), from.end(),
              fromCurrency.begin(), fromCurrency.end(),
              BEGIN(fromAmount), END(fromAmount),
              to.begin(), to.end(),
              toCurrency.begin(), toCurrency.end(),
              BEGIN(toAmount), END(toAmount),
              BEGIN(timestampValue), END(timestampValue),
              blockHash.begin(), blockHash.end(),
              firstUtxoSig.begin(), firstUtxoSig.end());

    TransactionDescrPtr ptr(new TransactionDescr);
    ptr->created      = timestamp;
    ptr->txtime       = timestamp;
    ptr->id           = id;
    ptr->from         = connFrom->toXAddr(from);
    ptr->fromCurrency = fromCurrency;
    ptr->fromAmount   = fromAmount;
    ptr->to           = connTo->toXAddr(to);
    ptr->toCurrency   = toCurrency;
    ptr->toAmount     = toAmount;
    ptr->usedCoins    = outputsForUse;
    ptr->blockHash    = blockHash;

    // m key
    connTo->newKeyPair(ptr->mPubKey, ptr->mPrivKey);
    assert(ptr->mPubKey.size() == 33 && "bad pubkey size");

    // x key
    connTo->newKeyPair(ptr->xPubKey, ptr->xPrivKey);
    assert(ptr->xPubKey.size() == 33 && "bad pubkey size");

#ifdef LOG_KEYPAIR_VALUES
    LOG() << "generated M keypair " << std::endl <<
             "    pub    " << HexStr(ptr->mPubKey) << std::endl <<
             "    pub id " << HexStr(connTo->getKeyId(ptr->mPubKey)) << std::endl <<
             "    priv   " << HexStr(ptr->mPrivKey);
    LOG() << "generated X keypair " << std::endl <<
             "    pub    " << HexStr(ptr->xPubKey) << std::endl <<
             "    pub id " << HexStr(connTo->getKeyId(ptr->xPubKey)) << std::endl <<
             "    priv   " << HexStr(ptr->xPrivKey);
#endif

    // notify ui about new order
    xuiConnector.NotifyXBridgeTransactionReceived(ptr);

    // try send immediatelly
    m_p->sendPendingTransaction(ptr);

    // lock used coins
    connFrom->lockCoins(ptr->usedCoins, true);

    {
        boost::mutex::scoped_lock l(m_p->m_txLocker);
        m_p->m_transactions[id] = ptr;
    }

    LOG() << "order created" << ptr << __FUNCTION__;

    return xbridge::Error::SUCCESS;
}

//******************************************************************************
//******************************************************************************
bool App::sendPendingTransaction(const TransactionDescrPtr & ptr)
{
    return m_p->sendPendingTransaction(ptr);
}

//******************************************************************************
//******************************************************************************
bool App::Impl::sendPendingTransaction(const TransactionDescrPtr & ptr)
{
    // if (!ptr->packet)
    {
        if (ptr->from.size() == 0 || ptr->to.size() == 0)
        {
            // TODO temporary
            return false;
        }

        if (ptr->packet && ptr->packet->command() != xbcTransaction)
        {
            // not send pending packets if not an xbcTransaction
            return false;
        }
        ptr->packet.reset(new XBridgePacket(xbcTransaction));

        // field length must be 8 bytes
        std::vector<unsigned char> fc(8, 0);
        std::copy(ptr->fromCurrency.begin(), ptr->fromCurrency.end(), fc.begin());

        // field length must be 8 bytes
        std::vector<unsigned char> tc(8, 0);
        std::copy(ptr->toCurrency.begin(), ptr->toCurrency.end(), tc.begin());

        // 32 bytes - id of transaction
        // 2x
        // 20 bytes - address
        //  8 bytes - currency
        //  8 bytes - amount
        // 32 bytes - hash of block when tr created
        ptr->packet->append(ptr->id.begin(), 32);
        ptr->packet->append(ptr->from);
        ptr->packet->append(fc);
        ptr->packet->append(ptr->fromAmount);
        ptr->packet->append(ptr->to);
        ptr->packet->append(tc);
        ptr->packet->append(ptr->toAmount);
        ptr->packet->append(util::timeToInt(ptr->created));
        ptr->packet->append(ptr->blockHash.begin(), 32);


        // utxo items
        ptr->packet->append(static_cast<uint32_t>(ptr->usedCoins.size()));
        for (const wallet::UtxoEntry & entry : ptr->usedCoins)
        {
            uint256 txid(entry.txId);
            ptr->packet->append(txid.begin(), 32);
            ptr->packet->append(entry.vout);
            ptr->packet->append(entry.rawAddress);
            ptr->packet->append(entry.signature);
        }

    }

    ptr->packet->sign(ptr->mPubKey, ptr->mPrivKey);

    static std::vector<unsigned char> addr(20, 0);
    onSend(addr, ptr->packet->body());

    return true;
}

//******************************************************************************
//******************************************************************************
Error App::acceptXBridgeTransaction(const uint256     & id,
                                    const std::string & from,
                                    const std::string & to)
{
    TransactionDescrPtr ptr;
    // TODO checkAcceptPrams can't be used after swap: uncovered bug, fix in progress (due to swap changing to/from)
//    const auto res = checkAcceptParams(id, ptr, from);
//    if(res != xbridge::SUCCESS)
//    {
//        return res;
//    }

    {
        boost::mutex::scoped_lock l(m_p->m_txLocker);
        if (!m_p->m_transactions.count(id))
        {

            WARN() << "transaction not found " << __FUNCTION__;
            return xbridge::TRANSACTION_NOT_FOUND;
        }
        ptr = m_p->m_transactions[id];
    }

    WalletConnectorPtr connFrom = connectorByCurrency(ptr->fromCurrency);
    WalletConnectorPtr connTo   = connectorByCurrency(ptr->toCurrency);
    if (!connFrom || !connTo)
    {
        // no session
        WARN() << "no session for <" << (connFrom ? ptr->toCurrency : ptr->fromCurrency) << "> " << __FUNCTION__;
        return xbridge::NO_SESSION;
    }

    // check dust
    if (connFrom->isDustAmount(static_cast<double>(ptr->fromAmount) / TransactionDescr::COIN))
    {
        return xbridge::Error::DUST;
    }
    if (connTo->isDustAmount(static_cast<double>(ptr->toAmount) / TransactionDescr::COIN))
    {
        return xbridge::Error::DUST;
    }

    std::vector<wallet::UtxoEntry> outputsForUse;
    if (!connFrom->getUtxoEntriesForAmount(ptr->fromAmount, outputsForUse))
    {
        WARN() << "insufficient funds for <" << ptr->fromCurrency << "> " << __FUNCTION__;
        return xbridge::Error::INSIFFICIENT_FUNDS;
    }

    // sign used coins
    for (wallet::UtxoEntry & entry : outputsForUse)
    {
        std::string signature;
        if (!connFrom->signMessage(entry.address, entry.toString(), signature))
        {
            WARN() << "funds not signed <" << ptr->fromCurrency << "> " << __FUNCTION__;
            return xbridge::Error::FUNDS_NOT_SIGNED;
        }

        bool isInvalid = false;
        entry.signature = DecodeBase64(signature.c_str(), &isInvalid);
        if (isInvalid)
        {
            WARN() << "invalid signature <" << ptr->fromCurrency << "> " << __FUNCTION__;
            return xbridge::Error::FUNDS_NOT_SIGNED;
        }

        entry.rawAddress = connFrom->toXAddr(entry.address);
        if(entry.signature.size() != 65)
        {
            ERR() << "incorrect signature length, need 65 bytes " << __FUNCTION__;
            return xbridge::Error::INVALID_SIGNATURE;
        }

        if(entry.rawAddress.size() != 20)
        {
            ERR() << "incorrect raw address length, need 20 bytes " << __FUNCTION__;
            return  xbridge::Error::INVALID_ADDRESS;
        }
    }

    ptr->from = connFrom->toXAddr(from);
    ptr->to   = connTo->toXAddr(to);
    ptr->usedCoins = outputsForUse;

    // m key
    connTo->newKeyPair(ptr->mPubKey, ptr->mPrivKey);
    assert(ptr->mPubKey.size() == 33 && "bad pubkey size");

#ifdef LOG_KEYPAIR_VALUES
    LOG() << "generated M keypair " << std::endl <<
             "    pub    " << HexStr(ptr->mPubKey) << std::endl <<
             "    pub id " << HexStr(connTo->getKeyId(ptr->mPubKey)) << std::endl <<
             "    priv   " << HexStr(ptr->mPrivKey);
#endif

    // try send immediatelly
    m_p->sendAcceptingTransaction(ptr);

//    LOG() << "accept transaction " << util::to_str(ptr->id) << std::endl
//          << "    from " << from << " (" << util::to_str(ptr->from) << ")" << std::endl
//          << "             " << ptr->fromCurrency << " : " << ptr->fromAmount << std::endl
//          << "    from " << to << " (" << util::to_str(ptr->to) << ")" << std::endl
//          << "             " << ptr->toCurrency << " : " << ptr->toAmount << std::endl;


    // lock used coins
    connTo->lockCoins(ptr->usedCoins, true);

    LOG() << "order accepted" << ptr << __FUNCTION__;

    return xbridge::Error::SUCCESS;
}

//******************************************************************************
//******************************************************************************
bool App::Impl::sendAcceptingTransaction(const TransactionDescrPtr & ptr)
{
    ptr->packet.reset(new XBridgePacket(xbcTransactionAccepting));

    // field length must be 8 bytes
    std::vector<unsigned char> fc(8, 0);
    std::copy(ptr->fromCurrency.begin(), ptr->fromCurrency.end(), fc.begin());

    // field length must be 8 bytes
    std::vector<unsigned char> tc(8, 0);
    std::copy(ptr->toCurrency.begin(), ptr->toCurrency.end(), tc.begin());

    // 20 bytes - id of transaction
    // 2x
    // 20 bytes - address
    //  8 bytes - currency
    //  4 bytes - amount
    ptr->packet->append(ptr->hubAddress);
    ptr->packet->append(ptr->id.begin(), 32);
    ptr->packet->append(ptr->from);
    ptr->packet->append(fc);
    ptr->packet->append(ptr->fromAmount);
    ptr->packet->append(ptr->to);
    ptr->packet->append(tc);
    ptr->packet->append(ptr->toAmount);

    // utxo items
    ptr->packet->append(static_cast<uint32_t>(ptr->usedCoins.size()));
    for (const wallet::UtxoEntry & entry : ptr->usedCoins)
    {
        uint256 txid(entry.txId);
        ptr->packet->append(txid.begin(), 32);
        ptr->packet->append(entry.vout);
        ptr->packet->append(entry.rawAddress);
        ptr->packet->append(entry.signature);
    }

    ptr->packet->sign(ptr->mPubKey, ptr->mPrivKey);

    onSend(ptr->hubAddress, ptr->packet->body());

    ptr->state = TransactionDescr::trAccepting;
    xuiConnector.NotifyXBridgeTransactionChanged(ptr->id);

    return true;
}

//******************************************************************************
//******************************************************************************
xbridge::Error App::cancelXBridgeTransaction(const uint256 &id,
                                             const TxCancelReason &reason)
{
    TransactionDescrPtr ptr = transaction(id);
    if (!ptr || !ptr->isLocal())
    {
        LOG() << "order with id: " << id.GetHex() << " not found or order isn't local " << __FUNCTION__;
        return xbridge::TRANSACTION_NOT_FOUND;
    }

    if (ptr->state > TransactionDescr::trCreated)
    {
        LOG() << "order with id: " << id.GetHex() << " already in work " << __FUNCTION__;
        return xbridge::INVALID_STATE;
    }

    WalletConnectorPtr connFrom = connectorByCurrency(ptr->fromCurrency);
    if (!connFrom)
    {
        // no session
        WARN() << "no session for <" << ptr->fromCurrency << "> " << __FUNCTION__;
        return xbridge::NO_SESSION;
    }

    if (m_p->sendCancelTransaction(id, reason))
    {
        TransactionDescrPtr xtx = transaction(id);

        xtx->state  = TransactionDescr::trCancelled;
        xtx->reason = reason;

        connFrom->lockCoins(ptr->usedCoins, false);

        xuiConnector.NotifyXBridgeTransactionChanged(id);

        moveTransactionToHistory(id);
    }

    LOG() << "order cancelled" << ptr << __FUNCTION__;

    return xbridge::SUCCESS;
}

void App::cancelMyXBridgeTransactions()
{
    for(const auto &transaction : transactions())
    {
        if(transaction.second == nullptr)
            continue;

        if(transaction.second->isLocal())
            cancelXBridgeTransaction(transaction.second->id, crUserRequest);
    }
}

//******************************************************************************
//******************************************************************************
bool App::Impl::sendCancelTransaction(const uint256 & txid,
                                      const TxCancelReason & reason)
{
    XBridgePacketPtr reply(new XBridgePacket(xbcTransactionCancel));
    reply->append(txid.begin(), 32);
    reply->append(static_cast<uint32_t>(reason));

    TransactionDescrPtr ptr;
    {
        boost::mutex::scoped_lock l(m_txLocker);
        if (m_transactions.count(txid))
        {
            ptr = m_transactions[txid];
        }
        else
        {
            return false;
        }
    }

    reply->sign(ptr->mPubKey, ptr->mPrivKey);

    static std::vector<unsigned char> addr(20, 0);
    onSend(addr, reply->body());

    // cancelled
    return true;
}

//******************************************************************************
//******************************************************************************
bool App::isValidAddress(const string &address) const
{
    // TODO need refactoring
    return ((address.size() >= 32) && (address.size() <= 36));
}

//******************************************************************************
//******************************************************************************
Error App::checkAcceptParams(const uint256 &id, TransactionDescrPtr &ptr, const string &fromAddress)
{
    // TODO need refactoring
    ptr = transaction(id);

    if(!ptr) {
        WARN() << "transaction not found " << __FUNCTION__;
        return xbridge::TRANSACTION_NOT_FOUND;
    }

    return checkAmount(ptr->toCurrency, ptr->toAmount, ""); // TODO enforce by address after improving addressbook
}

//******************************************************************************
//******************************************************************************
Error App::checkCreateParams(const string &fromCurrency,
                             const string &toCurrency,
                             const uint64_t &fromAmount,
                             const string &fromAddress)
{
    // TODO need refactoring
    if (fromCurrency.size() > 8 || toCurrency.size() > 8)
    {
        WARN() << "invalid currency " << __FUNCTION__;
        return xbridge::INVALID_CURRENCY;
    }
    return checkAmount(fromCurrency, fromAmount, ""); // TODO enforce by address after improving addressbook
}

//******************************************************************************
//******************************************************************************
Error App::checkAmount(const string & currency, const uint64_t & amount, const string & address)
{
    // check amount
    WalletConnectorPtr conn = connectorByCurrency(currency);
    if (!conn) {
        // no session
        WARN() << "no session for <" << currency << "> " << __FUNCTION__;
        return xbridge::NO_SESSION;
    }

    // Check that wallet balance is larger than the smallest supported balance
    if (conn->getWalletBalance(address) < (static_cast<double>(amount) / TransactionDescr::COIN)) {
        WARN() << "insufficient funds for <" << currency << "> " << __FUNCTION__;
        return xbridge::INSIFFICIENT_FUNDS;
    }
    return xbridge::SUCCESS;
}

//******************************************************************************
//******************************************************************************
void App::selectUtxos(const std::string &addr, const std::vector<wallet::UtxoEntry> &outputs,
                      const WalletConnectorPtr &connFrom, const uint64_t &fromAmount,
                      std::vector<wallet::UtxoEntry> &outputsForUse, uint64_t &utxoAmount, uint64_t &fee1,
                      uint64_t &fee2, bool fillInputs) const {
    auto processUtxos = [&outputsForUse, &utxoAmount, &fee1, &fee2](const std::string &addr,
                                                                    const std::vector<wallet::UtxoEntry> &outputs,
                                                                    std::vector<wallet::UtxoEntry> &unusedOutputs,
                                                                    const WalletConnectorPtr &connFrom,
                                                                    const uint64_t &fromAmount, bool fillInputs)
    {
        for (const wallet::UtxoEntry & entry : outputs)
        {
            if (fillInputs && entry.address != addr) { // filter utxo's by user specified from address
                unusedOutputs.push_back(entry);
                continue;
            }

            utxoAmount += (entry.amount * TransactionDescr::COIN);
            outputsForUse.push_back(entry);

            fee1 = connFrom->minTxFee1(outputsForUse.size(), 3) * TransactionDescr::COIN;

            LOG() << "using utxo item, id: <" << entry.txId << "> amount: " << entry.amount << " vout: " << entry.vout;

            uint64_t fullAmount = fromAmount + fee1 + fee2;
            if (utxoAmount > fullAmount)
            {
                // check change (rest)
                if (connFrom->isDustAmount(static_cast<double>(utxoAmount - fullAmount) / TransactionDescr::COIN))
                {
                    // change is dust, need more inputs
                    continue;
                }

                break;
            }
        }
    };
    std::vector<wallet::UtxoEntry> unusedOutputs;
    processUtxos(addr, outputs, unusedOutputs, connFrom, fromAmount, fillInputs);

    if (!fillInputs)
        return;

    // Fill up with available inputs from other addresses
    uint64_t fullAmount = fromAmount + fee1 + fee2;
    if (utxoAmount < fullAmount) {
        std::vector<wallet::UtxoEntry> uo;
        processUtxos(addr, unusedOutputs, uo, connFrom, fromAmount, false);
    }
}

//******************************************************************************
//******************************************************************************
void App::Impl::onTimer()
{
    // DEBUG_TRACE();
    {
        m_services.push_back(m_services.front());
        m_services.pop_front();

        xbridge::SessionPtr session = getSession();

        IoServicePtr io = m_services.front();

        // call check expired transactions
        io->post(boost::bind(&xbridge::Session::checkFinishedTransactions, session));

        // send transactions list
        {
            static uint32_t counter = 0;
            if (++counter == 20)
            {
                // 15 sec * 20 = 5 min
                counter = 0;
                io->post(boost::bind(&xbridge::Session::sendListOfTransactions, session));
            }
        }

        // erase expired tx
        io->post(boost::bind(&xbridge::Session::eraseExpiredPendingTransactions, session));

        // get addressbook
        io->post(boost::bind(&xbridge::Session::getAddressBook, session));

        // unprocessed packets
        {
            static uint32_t counter = 0;
            if (++counter == 2)
            {
                counter = 0;
                std::map<uint256, XBridgePacketPtr> map;
                {
                    boost::mutex::scoped_lock l(m_ppLocker);
                    map = m_pendingPackets;
                    m_pendingPackets.clear();
                }
                for (const std::pair<uint256, XBridgePacketPtr> & item : map)
                {

                    xbridge::SessionPtr s = getSession();
                    XBridgePacketPtr packet   = item.second;
                    io->post(boost::bind(&xbridge::Session::processPacket, s, packet));

                }
            }
        }
    }

    m_timer.expires_at(m_timer.expires_at() + boost::posix_time::seconds(TIMER_INTERVAL));
    m_timer.async_wait(boost::bind(&Impl::onTimer, this));
}

} // namespace xbridge<|MERGE_RESOLUTION|>--- conflicted
+++ resolved
@@ -899,24 +899,12 @@
     {
         return xbridge::Error::DUST;
     }
-
-<<<<<<< HEAD
-=======
+    
     if(pwalletMain->GetBalance() < connTo->serviceNodeFee)
     {
         return xbridge::Error::INSIFFICIENT_FUNDS_DX;
     }
 
-    // check amount
-    std::vector<wallet::UtxoEntry> outputs;
-    connFrom->getUnspent(outputs);
-
-    uint64_t utxoAmount = 0;
-    uint64_t fee1       = 0;
-    uint64_t fee2       = connFrom->minTxFee2(1, 1) * TransactionDescr::COIN;
-
-    // Select utxos
->>>>>>> 2c2d3f23
     std::vector<wallet::UtxoEntry> outputsForUse;
     if (!connFrom->getUtxoEntriesForAmount(fromAmount, outputsForUse))
     {
