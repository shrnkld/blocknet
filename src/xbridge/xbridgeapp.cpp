--- conflicted
+++ resolved
@@ -21,11 +21,7 @@
 #include "xbridgewalletconnectorbtc.h"
 #include "xbridgecryptoproviderbtc.h"
 #include "xbridgewalletconnectorbcc.h"
-<<<<<<< HEAD
-#include "xbridgewalletconnectorsys.h"
 #include "xbridgewalletconnectordgb.h"
-=======
->>>>>>> 0b873c88
 
 #include <assert.h>
 #include <numeric>
@@ -326,19 +322,11 @@
                     conn.reset(new BccWalletConnector);
                     *conn = wp;
                 }
-<<<<<<< HEAD
-                else if (wp.method == "SYS")
-                {
-                    conn.reset(new SysWalletConnector);
-                    *conn = wp;
-                }
                 else if (wp.method == "DGB")
                 {
                     conn.reset(new DgbWalletConnector);
                     *conn = wp;
                 }
-=======
->>>>>>> 0b873c88
 //                else if (wp.method == "RPC")
 //                {
 //                    LOG() << "wp.method RPC not implemented" << __FUNCTION__;
@@ -564,6 +552,7 @@
     {
         ptr->processPacket(packet);
     }
+
     else
     {
         {
@@ -1389,7 +1378,7 @@
 
 //******************************************************************************
 //******************************************************************************
-Error App::checkAcceptParams(const uint256 &id, TransactionDescrPtr &ptr, const string & /*fromAddress*/)
+Error App::checkAcceptParams(const uint256 &id, TransactionDescrPtr &ptr, const string &fromAddress)
 {
     // TODO need refactoring
     ptr = transaction(id);
@@ -1399,8 +1388,7 @@
         return xbridge::TRANSACTION_NOT_FOUND;
     }
 
-    // TODO enforce by address after improving addressbook
-    return checkAmount(ptr->toCurrency, ptr->toAmount, "");
+    return checkAmount(ptr->toCurrency, ptr->toAmount, ""); // TODO enforce by address after improving addressbook
 }
 
 //******************************************************************************
