--- conflicted
+++ resolved
@@ -696,7 +696,6 @@
 
 //******************************************************************************
 //******************************************************************************
-<<<<<<< HEAD
 void App::moveTransactionToHistory(const uint256 & id)
 {
     TransactionDescrPtr xtx;
@@ -745,6 +744,11 @@
                                        const uint64_t & toAmount,
                                        uint256 & id)
 {
+    const auto statusCode = checkCreateParams(fromCurrency, toCurrency, fromAmount);
+    if(statusCode != xbridge::SUCCESS) {
+        return statusCode;
+    }
+
     if (fromCurrency.size() > 8 || toCurrency.size() > 8)
     {
         WARN() << "invalid currency " << __FUNCTION__;
@@ -783,19 +787,6 @@
     {
         WARN() << "insufficient funds for <" << fromCurrency << "> " << __FUNCTION__;
         return xbridge::Error::INSIFFICIENT_FUNDS;
-=======
-xbridge::Error  XBridgeApp::sendXBridgeTransaction(const std::string &from,
-                                       const std::string &fromCurrency,
-                                       const uint64_t &fromAmount,
-                                       const std::string &to,
-                                       const std::string &toCurrency,
-                                       const uint64_t &toAmount,
-                                       uint256 &id)
-{
-    const auto statusCode = checkCreateParams(fromCurrency, toCurrency, fromAmount);
-    if(statusCode != xbridge::SUCCESS) {
-        return statusCode;
->>>>>>> 6691ba34
     }
 
     boost::uint32_t timestamp = time(0);
@@ -898,12 +889,15 @@
 
 //******************************************************************************
 //******************************************************************************
-<<<<<<< HEAD
 Error App::acceptXBridgeTransaction(const uint256     & id,
                                     const std::string & from,
                                     const std::string & to)
 {
     TransactionDescrPtr ptr;
+    const auto res = checkAcceptParams(id, ptr);
+    if(res != xbridge::SUCCESS) {
+        return res;
+    }
 
     {
         boost::mutex::scoped_lock l(m_p->m_txLocker);
@@ -948,17 +942,6 @@
     {
         WARN() << "insufficient funds for <" << ptr->fromCurrency << "> " << __FUNCTION__;
         return xbridge::INSIFFICIENT_FUNDS;
-=======
-xbridge::Error XBridgeApp::acceptXBridgeTransaction(const uint256 &id,
-                                                    const std::string &from,
-                                                    const std::string &to,
-                                                    uint256 &result)
-{
-    XBridgeTransactionDescrPtr ptr;
-    const auto res = checkAcceptParams(id, ptr);
-    if(res != xbridge::SUCCESS) {
-        return res;
->>>>>>> 6691ba34
     }
 
     ptr->from = connFrom->toXAddr(from);
@@ -1036,7 +1019,6 @@
 {
     if (sendCancelTransaction(id, reason))
     {
-<<<<<<< HEAD
         TransactionDescrPtr xtx = transaction(id);
         xtx->state  = TransactionDescr::trCancelled;
         xtx->reason = reason;
@@ -1046,15 +1028,6 @@
         moveTransactionToHistory(id);
     }
 
-=======
-        boost::mutex::scoped_lock l(m_txLocker);
-        m_pendingTransactions.erase(id);
-        if(m_transactions.count(id)) {
-            m_transactions[id]->state = XBridgeTransactionDescr::trCancelled;
-            xuiConnector.NotifyXBridgeTransactionStateChanged(id, XBridgeTransactionDescr::trCancelled);
-        }
-    }
->>>>>>> 6691ba34
     return xbridge::SUCCESS;
 }
 
@@ -1125,9 +1098,52 @@
     return true;
 }
 
-<<<<<<< HEAD
-//******************************************************************************
-
+bool App::isValidAddress(const string &address) const
+{
+    return ((address.size() >= 32) && (address.size() <= 36));
+}
+
+Error App::checkAcceptParams(const uint256 &id, TransactionDescrPtr &ptr)
+{
+    ptr = transaction(id);
+
+    if(!ptr) {
+        WARN() << "transaction not found " << __FUNCTION__;
+        return xbridge::TRANSACTION_NOT_FOUND;
+    }
+
+    return checkAmount(ptr->toCurrency, ptr->toAmount);
+}
+
+Error App::checkCreateParams(const string &fromCurrency,
+                             const string &toCurrency,
+                             const uint64_t &fromAmount)
+{
+    if (fromCurrency.size() > 8 || toCurrency.size() > 8) {
+        WARN() << "invalid currency " << __FUNCTION__;
+        return xbridge::INVALID_CURRENCY;
+    }
+    return  checkAmount(fromCurrency, fromAmount);
+}
+
+Error App::checkAmount(const string &currency, const uint64_t &amount)
+{
+    // check amount
+    WalletConnectorPtr conn = connectorByCurrency(currency);
+    if (!conn) {
+        // no session
+        WARN() << "no session for <" << currency << "> " << __FUNCTION__;
+        return xbridge::NO_SESSION;
+    }
+
+    if (conn->getWalletBalance() < (amount / conn->COIN)) {
+        WARN() << "insufficient funds for <" << currency << "> " << __FUNCTION__;
+        return xbridge::INSIFFICIENT_FUNDS;
+    }
+    return xbridge::SUCCESS;
+}
+
+//******************************************************************************
 //******************************************************************************
 void App::Impl::onTimer()
 {
@@ -1175,53 +1191,4 @@
     m_timer.async_wait(boost::bind(&Impl::onTimer, this));
 }
 
-} // namespace xbridge
-=======
-bool XBridgeApp::isValidAddress(const string &address) const
-{
-    return ((address.size() >= 32) && (address.size() <= 36));
-}
-
-Error XBridgeApp::checkAcceptParams(const uint256 &id, XBridgeTransactionDescrPtr &ptr)
-{
-    {
-        boost::mutex::scoped_lock l(XBridgeApp::m_txLocker);
-        if (!XBridgeApp::m_pendingTransactions.count(id)) {
-            WARN() << "transaction not found " << __FUNCTION__;
-            return  xbridge::TRANSACTION_NOT_FOUND;
-        }
-        ptr = XBridgeApp::m_pendingTransactions.at(id);
-    }
-    return checkAmount(ptr->toCurrency, ptr->toAmount);
-}
-
-Error XBridgeApp::checkCreateParams(const string &fromCurrency,
-                                    const string &toCurrency,
-                                    const uint64_t &fromAmount)
-{
-    if (fromCurrency.size() > 8 || toCurrency.size() > 8) {
-        WARN() << "invalid currency " << __FUNCTION__;
-        return xbridge::INVALID_CURRENCY;
-    }
-    return  checkAmount(fromCurrency, fromAmount);
-}
-
-Error XBridgeApp::checkAmount(const string &currency, const uint64_t &amount)
-{
-    // check amount
-    XBridgeSessionPtr s = sessionByCurrency(currency);
-    if (!s) {
-        // no session
-        WARN() << "no session for <" << currency << "> " << __FUNCTION__;
-        return xbridge::NO_SESSION;
-    }
-
-    if (!s->checkAmount(amount)) {
-        WARN() << "insufficient funds for <" << currency << "> " << __FUNCTION__;
-        return xbridge::INSIFFICIENT_FUNDS;
-    }
-    return xbridge::SUCCESS;
-}
-
-
->>>>>>> 6691ba34
+} // namespace xbridge