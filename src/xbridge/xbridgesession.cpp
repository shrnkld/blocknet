--- conflicted
+++ resolved
@@ -1700,11 +1700,6 @@
             return true;
         }
 
-<<<<<<< HEAD
-        bool  isGood       = false;
-        double checkAmount = 0;
-        if (!connTo->checkTransaction(binATxId, std::string(), checkAmount, isGood))
-=======
         TXLOG() << "deposit sendrawtransaction " << xtx->binTx;
 
     } // depositTx
@@ -1718,7 +1713,6 @@
         inputs.push_back(std::make_pair(xtx->binTxId, 0));
 
         // outputs
->>>>>>> 252251d7
         {
             std::string addr;
             if (!connFrom->getNewAddress(addr))
@@ -1856,7 +1850,16 @@
         return true;
     }
 
-    LOG() << __FUNCTION__ << xtx;
+    if (xtx->state >= TransactionDescr::trCreated)
+    {
+        xassert(!"wrong state");
+        WARN() << "wrong tx state " << xtx->id.ToString()
+               << " state " << xtx->state
+               << " in " << __FUNCTION__;
+        return true;
+    }
+
+    // LOG() << __FUNCTION__ << xtx;
 
     // connectors
     WalletConnectorPtr connFrom = xapp.connectorByCurrency(xtx->fromCurrency);
@@ -2039,6 +2042,7 @@
     } // refundTx
 
     xtx->state = TransactionDescr::trCreated;
+
     xuiConnector.NotifyXBridgeTransactionChanged(txid);
 
     // send transactions
@@ -3011,6 +3015,8 @@
     // check xbridge transactions
     Exchange & e = Exchange::instance();
     e.eraseExpiredTransactions();
+
+    // check client transactions
 }
 
 //*****************************************************************************
