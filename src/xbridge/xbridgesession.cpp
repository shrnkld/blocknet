--- conflicted
+++ resolved
@@ -1780,21 +1780,11 @@
 
         std::vector<unsigned char> initiateParams = connEth->createInitiateData(xtx->xHash, destAddress, xtx->lockTimeTx1);
 
-<<<<<<< HEAD
         uint256 estimateGas;
         if(!connEth->getEstimateGas(xtx->from, initiateParams, xtx->fromAmount, estimateGas))
         {
             LOG() << "can't process without estimate gas, process packet later" << __FUNCTION__;
             xapp.processLater(txid, packet);
-=======
-        // inputs
-        wallet::UtxoEntry largestUtxo;
-        for (const wallet::UtxoEntry & entry : usedInTx)
-        {
-            if (entry.amount > largestUtxo.amount)
-                largestUtxo = entry;
-            inputs.emplace_back(entry.txId, entry.vout, entry.amount);
->>>>>>> ce7238ee
         }
 
         uint256 gasPrice;
@@ -1809,7 +1799,6 @@
         uint256 avaliableAmount;
         if(!connEth->getBalance(xtx->from, avaliableAmount))
         {
-<<<<<<< HEAD
             LOG() << "can't process without balance, process packet later" << __FUNCTION__;
             xapp.processLater(txid, packet);
             return true;
@@ -1820,10 +1809,6 @@
             LOG() << "client doesn't have enough amount on account, transaction canceled" << __FUNCTION__;
             sendCancelTransaction(xtx, crNoMoney);
             return true;
-=======
-            double rest = inAmount-outAmount-fee1-fee2;
-            outputs.push_back(std::make_pair(largestUtxo.address, rest)); // change back to largest input used in order
->>>>>>> ce7238ee
         }
 
         //send money to contract
@@ -1884,8 +1869,11 @@
             std::vector<std::pair<std::string, double> > outputs;
 
             // inputs
+            wallet::UtxoEntry largestUtxo;
             for (const wallet::UtxoEntry & entry : usedInTx)
             {
+                if (entry.amount > largestUtxo.amount)
+                    largestUtxo = entry;
                 inputs.emplace_back(entry.txId, entry.vout, entry.amount);
             }
 
@@ -1896,6 +1884,33 @@
 
             // rest
             if (inAmount > outAmount+fee1+fee2)
+            {
+                double rest = inAmount-outAmount-fee1-fee2;
+                outputs.push_back(std::make_pair(largestUtxo.address, rest)); // change back to largest input used in order
+            }
+
+            if (!connFrom->createDepositTransaction(inputs, outputs, xtx->binTxId, xtx->binTx))
+            {
+                // cancel transaction
+                ERR() << "deposit not created, transaction canceled " << __FUNCTION__;
+                TXERR() << "deposit sendrawtransaction " << xtx->binTx;
+                sendCancelTransaction(xtx, crRpcError);
+                return true;
+            }
+
+            TXLOG() << "deposit sendrawtransaction " << xtx->binTx;
+
+        } // depositTx
+
+        // refundTx
+        {
+            std::vector<xbridge::XTxIn>                  inputs;
+            std::vector<std::pair<std::string, double> > outputs;
+
+            // inputs from binTx
+            inputs.emplace_back(xtx->binTxId, 0, outAmount+fee2);
+
+            // outputs
             {
                 std::string addr;
                 if (!connFrom->getNewAddress(addr))
@@ -1906,8 +1921,437 @@
                     return true;
                 }
 
+                outputs.push_back(std::make_pair(addr, outAmount));
+            }
+
+            if (!connFrom->createRefundTransaction(inputs, outputs,
+                                                   xtx->mPubKey, xtx->mPrivKey,
+                                                   xtx->innerScript, xtx->lockTimeTx1,
+                                                   xtx->refTxId, xtx->refTx))
+            {
+                // cancel transaction
+                ERR() << "refund transaction not created, transaction canceled " << __FUNCTION__;
+                TXERR() << "refund sendrawtransaction " << xtx->refTx;
+                sendCancelTransaction(xtx, crRpcError);
+                return true;
+            }
+
+            TXLOG() << "refund sendrawtransaction " << xtx->refTx;
+
+        } // refundTx
+
+        // send transactions
+        {
+            std::string sentid;
+            int32_t errCode = 0;
+            std::string errorMessage;
+            if (connFrom->sendRawTransaction(xtx->binTx, sentid, errCode, errorMessage))
+            {
+                LOG() << "deposit " << xtx->role << " " << sentid;
+            }
+            else
+            {
+                LOG() << "deposit tx not send, transaction canceled " << __FUNCTION__;
+                sendCancelTransaction(xtx, crRpcError);
+                return true;
+            }
+        }
+    }
+
+
+    xtx->state = TransactionDescr::trCreated;
+
+    xuiConnector.NotifyXBridgeTransactionChanged(txid);
+
+    // send reply
+    XBridgePacketPtr reply;
+    reply.reset(new XBridgePacket(xbcTransactionCreatedA));
+
+    reply->append(hubAddress);
+    reply->append(thisAddress);
+    reply->append(txid.begin(), 32);
+    reply->append(xtx->binTxId);
+    reply->append(xtx->xHash);
+    reply->append(static_cast<uint32_t>(xtx->innerScript.size()));
+    reply->append(xtx->innerScript);
+
+    reply->sign(xtx->mPubKey, xtx->mPrivKey);
+
+    sendPacket(hubAddress, reply);
+
+    return true;
+}
+
+//*****************************************************************************
+//*****************************************************************************
+bool Session::Impl::processTransactionCreatedA(XBridgePacketPtr packet) const
+{
+    DEBUG_TRACE();
+
+    // size must be > 92 bytes
+    if (packet->size() < 92)
+    {
+        ERR() << "invalid packet size for xbcTransactionCreatedA "
+              << "need more than 92 received " << packet->size() << " "
+              << __FUNCTION__;
+        return false;
+    }
+
+    // check is for me
+    if (!checkPacketAddress(packet))
+    {
+        return true;
+    }
+
+    Exchange & e = Exchange::instance();
+    if (!e.isStarted())
+    {
+        return true;
+    }
+
+    size_t offset = 20;
+
+    std::vector<unsigned char> from(packet->data()+offset, packet->data()+offset+20);
+    offset += 20;
+
+    uint256 txid(packet->data()+offset);
+    offset += 32;
+
+    std::string binTxId(reinterpret_cast<const char *>(packet->data()+offset));
+    offset += binTxId.size()+1;
+
+    std::vector<unsigned char> hx(packet->data()+offset, packet->data()+offset+20);
+    offset += 20;
+
+    uint32_t innerSize = *reinterpret_cast<uint32_t *>(packet->data()+offset);
+    offset += sizeof(uint32_t);
+
+    std::vector<unsigned char> innerScript(packet->data()+offset, packet->data()+offset+innerSize);
+    // offset += innerScript.size();
+
+    TransactionPtr tr = e.transaction(txid);
+
+    std::vector<unsigned char> pk1(packet->pubkey(), packet->pubkey()+XBridgePacket::pubkeySize);
+    if (!packet->verify(tr->a_pk1()))
+    {
+        WARN() << "bad traderA packet signature, received " << HexStr(pk1)
+               << " expected " << HexStr(tr->a_pk1()) << " " << __FUNCTION__;
+        return true;
+    }
+
+    LOCK(tr->m_lock);
+
+    tr->updateTimestamp();
+
+    if (!isAddressInTransaction(from, tr))
+    {
+        ERR() << "invalid transaction address " << __FUNCTION__;
+        sendCancelTransaction(tr, crInvalidAddress);
+        return true;
+    }
+
+    if (e.updateTransactionWhenCreatedReceived(tr, from, binTxId, innerScript))
+    {
+        // wtf ?
+        ERR() << "invalid createdA " << __FUNCTION__;
+        sendCancelTransaction(tr, crInvalidAddress);
+        return true;
+    }
+
+    // TODO remove this log
+    LOG() << "send xbcTransactionCreate to "
+          << HexStr(tr->b_address());
+
+    XBridgePacketPtr reply2(new XBridgePacket(xbcTransactionCreateB));
+    reply2->append(tr->b_address());
+    reply2->append(m_myid);
+    reply2->append(txid.begin(), 32);
+    reply2->append(tr->a_destination());
+    reply2->append(tr->a_pk1());
+    reply2->append(binTxId);
+    reply2->append(hx);
+
+    reply2->sign(e.pubKey(), e.privKey());
+
+    sendPacket(tr->b_address(), reply2);
+
+    LOG() << __FUNCTION__ << tr;
+
+    return true;
+}
+
+//******************************************************************************
+//******************************************************************************
+bool Session::Impl::processTransactionCreateB(XBridgePacketPtr packet) const
+{
+    DEBUG_TRACE();
+
+    if (packet->size() < 145)
+    {
+        ERR() << "incorrect packet size for xbcTransactionCreateB "
+              << "need min 125 bytes, received " << packet->size() << " "
+              << __FUNCTION__;
+        return false;
+    }
+
+    std::vector<unsigned char> thisAddress(packet->data(), packet->data()+20);
+    std::vector<unsigned char> hubAddress(packet->data()+20, packet->data()+40);
+
+    // transaction id
+    uint256 txid(packet->data()+40);
+
+    // destination address
+    uint32_t offset = 72;
+    std::vector<unsigned char> destAddress(packet->data()+offset, packet->data()+offset+20);
+    offset += 20;
+
+    std::vector<unsigned char> mPubKey(packet->data()+offset, packet->data()+offset+33);
+    offset += 33;
+
+    std::string binATxId(reinterpret_cast<const char *>(packet->data()+offset));
+    offset += binATxId.size()+1;
+
+    std::vector<unsigned char> hx(packet->data()+offset, packet->data()+offset+20);
+    offset += 20;
+
+    xbridge::App & xapp = xbridge::App::instance();
+
+    TransactionDescrPtr xtx = xapp.transaction(txid);
+    if (!xtx)
+    {
+        LOG() << "unknown transaction " << txid.GetHex() << " " << __FUNCTION__;
+        return true;
+    }
+    if (!xtx->isLocal())
+    {
+        ERR() << "not local transaction " << txid.GetHex() << " " << __FUNCTION__;
+        return true;
+    }
+    // Reject if snode key doesn't match original (prevent order manipulation)
+    std::vector<unsigned char> spubkey(packet->pubkey(), packet->pubkey()+XBridgePacket::pubkeySize);
+    if (!packet->verify(xtx->sPubKey))
+    {
+        WARN() << "wrong servicenode handling order, expected " << HexStr(xtx->sPubKey)
+               << " but received pubkey " << HexStr(spubkey)
+               << " and hub address " << HexStr(hubAddress) << " " << __FUNCTION__;
+        return true;
+    }
+    if (binATxId.size() == 0)
+    {
+        LOG() << "bad A deposit tx id received for " << txid.GetHex() << " " << __FUNCTION__;
+        sendCancelTransaction(xtx, crBadADepositTx);
+        return true;
+    }
+    if (xtx->role != 'B')
+    {
+        ERR() << "received packet for wrong role, expected role B " << __FUNCTION__;
+        return true;
+    }
+    if(xtx->xPubKey.size() != 0)
+    {
+        ERR() << "bad role" << __FUNCTION__;
+        return true;
+    }
+
+    if (xtx->state >= TransactionDescr::trCreated)
+    {
+        xassert(!"wrong state");
+        WARN() << "wrong tx state " << xtx->id.ToString()
+               << " state " << xtx->state
+               << " in " << __FUNCTION__;
+        return true;
+    }
+
+    // LOG() << __FUNCTION__ << xtx;
+
+    // connectors
+    WalletConnectorPtr connFrom = xapp.connectorByCurrency(xtx->fromCurrency);
+    WalletConnectorPtr connTo   = xapp.connectorByCurrency(xtx->toCurrency);
+    if (!connFrom || !connTo)
+    {
+        WARN() << "no connector for <" << (!connFrom ? xtx->fromCurrency : xtx->toCurrency) << "> " << __FUNCTION__;
+        sendCancelTransaction(xtx, crBadADepositTx);
+        return true;
+    }
+
+    xtx->xHash = hx;
+
+    double outAmount = xtx->fromAmount.divide(connFrom->COIN);
+    double checkAmount = xtx->toAmount.divide(connTo->COIN);
+
+    // TODO check A iner script
+
+
+    // check A deposit tx
+    {
+        bool isGood = false;
+        if (!connTo->checkDepositTransaction(binATxId, std::string(), checkAmount, isGood))
+        {
+            // move packet to pending
+            xapp.processLater(txid, packet);
+            return true;
+        }
+        else if (!isGood)
+        {
+            LOG() << "check A deposit tx error for " << txid.GetHex() << " " << __FUNCTION__;
+            sendCancelTransaction(xtx, crBadADepositTx);
+            return true;
+        }
+
+        if(connTo->currency == "ETH")
+        {
+            EthWalletConnectorPtr connEth = static_pointer_cast<EthWalletConnector>(connTo);
+
+            if(!connEth->isInitiated(xtx->xHash, xtx->oAddress, xtx->to, xtx->toAmount))
+            {
+                // move packet to pending
+                xapp.processLater(txid, packet);
+                return true;
+            }
+        }
+
+        LOG() << "deposit A tx confirmed " << txid.GetHex();
+    }
+
+    // lock time
+    xtx->lockTimeTx1 = connFrom->lockTime(xtx->role);
+    if (xtx->lockTimeTx1 == 0)
+    {
+        LOG() << "lockTime error, transaction canceled " << __FUNCTION__;
+        sendCancelTransaction(xtx, crRpcError);
+        return true;
+    }
+
+    // store opponent public key (packet verification)
+    xtx->oPubKey = mPubKey;
+
+#ifdef LOG_KEYPAIR_VALUES
+    LOG() << "unlock script pub keys" << std::endl <<
+             "    my       " << HexStr(xtx->mPubKey) << std::endl <<
+             "    my id    " << HexStr(connFrom->getKeyId(xtx->mPubKey)) << std::endl <<
+             "    other    " << HexStr(mPubKey) << std::endl <<
+             "    other id " << HexStr(connFrom->getKeyId(mPubKey)) << std::endl <<
+             "    x id     " << HexStr(hx);
+#endif
+
+    // create transactions
+
+    if(xtx->fromCurrency == "ETH")
+    {
+        EthWalletConnectorPtr connEth = static_pointer_cast<EthWalletConnector>(connFrom);
+
+        std::vector<unsigned char> respondParams = connEth->createRespondData(xtx->xHash, destAddress, xtx->lockTimeTx1);
+
+        uint256 estimateGas;
+        if(!connEth->getEstimateGas(xtx->from, respondParams, xtx->fromAmount, estimateGas))
+        {
+            LOG() << "can't process without estimate gas, process packet later" << __FUNCTION__;
+            xapp.processLater(txid, packet);
+            return true;
+        }
+
+        uint256 gasPrice;
+        if(!connEth->getGasPrice(gasPrice))
+        {
+            LOG() << "can't process without gas price, process packet later" << __FUNCTION__;
+            xapp.processLater(txid, packet);
+            return true;
+        }
+
+        uint256 totalValue = estimateGas * gasPrice + xtx->fromAmount;
+
+        uint256 avaliableAmount;
+        if(!connEth->getBalance(xtx->from, avaliableAmount))
+        {
+            LOG() << "can't process without balance, process packet later" << __FUNCTION__;
+            xapp.processLater(txid, packet);
+            return true;
+        }
+
+        if(avaliableAmount < totalValue)
+        {
+            LOG() << "client doesn't have enough amount on account, transaction canceled" << __FUNCTION__;
+            sendCancelTransaction(xtx, crNoMoney);
+            return true;
+        }
+
+        //send money to contract
+        uint256 trHash;
+        if(!connEth->callContractMethod(xtx->from, respondParams, xtx->fromAmount, estimateGas, trHash))
+        {
+            LOG() << "deposit tx not send, transaction canceled " << __FUNCTION__;
+            sendCancelTransaction(xtx, crRpcError);
+            return true;
+        }
+
+        xtx->binTxId = trHash.ToString();
+    }
+    else
+    {
+
+        double outAmount = xtx->fromAmount.divide(connFrom->COIN);
+
+        double fee1      = 0;
+        double fee2      = connFrom->minTxFee2(1, 1);
+        double inAmount  = 0;
+
+        std::vector<wallet::UtxoEntry> usedInTx;
+        for (const wallet::UtxoEntry & entry : xtx->usedCoins)
+        {
+            usedInTx.push_back(entry);
+            inAmount += entry.amount;
+            fee1 = connFrom->minTxFee1(usedInTx.size(), 3);
+
+            LOG() << "using utxo item, id: <" << entry.txId << "> amount: " << entry.amount << " vout: " << entry.vout;
+
+            // check amount
+            if (inAmount >= outAmount+fee1+fee2)
+            {
+                break;
+            }
+        }
+
+        LOG() << "fee1: " << fee1;
+        LOG() << "fee2: " << fee2;
+        LOG() << "amount of used utxo items: " << inAmount << " required amount + fees: " << outAmount + fee1 + fee2;
+
+        // check amount
+        if (inAmount < outAmount+fee1+fee2)
+        {
+            // no money, cancel transaction
+            LOG() << "no money, transaction canceled " << __FUNCTION__;
+            sendCancelTransaction(xtx, crNoMoney);
+            return true;
+        }
+
+        // create address for first tx
+        connFrom->createDepositUnlockScript(xtx->mPubKey, mPubKey, hx, xtx->lockTimeTx1, xtx->innerScript);
+        xtx->depositP2SH = connFrom->scriptIdToString(connFrom->getScriptId(xtx->innerScript));
+
+        // depositTx
+        {
+            std::vector<xbridge::XTxIn>                  inputs;
+            std::vector<std::pair<std::string, double> > outputs;
+
+            // inputs
+            wallet::UtxoEntry largestUtxo;
+            for (const wallet::UtxoEntry & entry : usedInTx)
+            {
+                if (entry.amount > largestUtxo.amount)
+                    largestUtxo = entry;
+                inputs.emplace_back(entry.txId, entry.vout, entry.amount);
+            }
+
+            // outputs
+
+            // amount
+            outputs.push_back(std::make_pair(xtx->depositP2SH, outAmount+fee2));
+
+            // rest
+            if (inAmount > outAmount+fee1+fee2)
+            {
                 double rest = inAmount-outAmount-fee1-fee2;
-                outputs.push_back(std::make_pair(addr, rest));
+                outputs.push_back(std::make_pair(largestUtxo.address, rest)); // change back to largest input used in order
             }
 
             if (!connFrom->createDepositTransaction(inputs, outputs, xtx->binTxId, xtx->binTx))
@@ -1979,492 +2423,6 @@
         }
     }
 
-
-    xtx->state = TransactionDescr::trCreated;
-
-    xuiConnector.NotifyXBridgeTransactionChanged(txid);
-
-    // send reply
-    XBridgePacketPtr reply;
-    reply.reset(new XBridgePacket(xbcTransactionCreatedA));
-
-    reply->append(hubAddress);
-    reply->append(thisAddress);
-    reply->append(txid.begin(), 32);
-    reply->append(xtx->binTxId);
-    reply->append(xtx->xHash);
-    reply->append(static_cast<uint32_t>(xtx->innerScript.size()));
-    reply->append(xtx->innerScript);
-
-    reply->sign(xtx->mPubKey, xtx->mPrivKey);
-
-    sendPacket(hubAddress, reply);
-
-    return true;
-}
-
-//*****************************************************************************
-//*****************************************************************************
-bool Session::Impl::processTransactionCreatedA(XBridgePacketPtr packet) const
-{
-    DEBUG_TRACE();
-
-    // size must be > 92 bytes
-    if (packet->size() < 92)
-    {
-        ERR() << "invalid packet size for xbcTransactionCreatedA "
-              << "need more than 92 received " << packet->size() << " "
-              << __FUNCTION__;
-        return false;
-    }
-
-    // check is for me
-    if (!checkPacketAddress(packet))
-    {
-        return true;
-    }
-
-    Exchange & e = Exchange::instance();
-    if (!e.isStarted())
-    {
-        return true;
-    }
-
-    size_t offset = 20;
-
-    std::vector<unsigned char> from(packet->data()+offset, packet->data()+offset+20);
-    offset += 20;
-
-    uint256 txid(packet->data()+offset);
-    offset += 32;
-
-    std::string binTxId(reinterpret_cast<const char *>(packet->data()+offset));
-    offset += binTxId.size()+1;
-
-    std::vector<unsigned char> hx(packet->data()+offset, packet->data()+offset+20);
-    offset += 20;
-
-    uint32_t innerSize = *reinterpret_cast<uint32_t *>(packet->data()+offset);
-    offset += sizeof(uint32_t);
-
-    std::vector<unsigned char> innerScript(packet->data()+offset, packet->data()+offset+innerSize);
-    // offset += innerScript.size();
-
-    TransactionPtr tr = e.transaction(txid);
-
-    std::vector<unsigned char> pk1(packet->pubkey(), packet->pubkey()+XBridgePacket::pubkeySize);
-    if (!packet->verify(tr->a_pk1()))
-    {
-        WARN() << "bad traderA packet signature, received " << HexStr(pk1)
-               << " expected " << HexStr(tr->a_pk1()) << " " << __FUNCTION__;
-        return true;
-    }
-
-    LOCK(tr->m_lock);
-
-    tr->updateTimestamp();
-
-    if (!isAddressInTransaction(from, tr))
-    {
-        ERR() << "invalid transaction address " << __FUNCTION__;
-        sendCancelTransaction(tr, crInvalidAddress);
-        return true;
-    }
-
-    if (e.updateTransactionWhenCreatedReceived(tr, from, binTxId, innerScript))
-    {
-        // wtf ?
-        ERR() << "invalid createdA " << __FUNCTION__;
-        sendCancelTransaction(tr, crInvalidAddress);
-        return true;
-    }
-
-    // TODO remove this log
-    LOG() << "send xbcTransactionCreate to "
-          << HexStr(tr->b_address());
-
-    XBridgePacketPtr reply2(new XBridgePacket(xbcTransactionCreateB));
-    reply2->append(tr->b_address());
-    reply2->append(m_myid);
-    reply2->append(txid.begin(), 32);
-    reply2->append(tr->a_destination());
-    reply2->append(tr->a_pk1());
-    reply2->append(binTxId);
-    reply2->append(hx);
-
-    reply2->sign(e.pubKey(), e.privKey());
-
-    sendPacket(tr->b_address(), reply2);
-
-    LOG() << __FUNCTION__ << tr;
-
-    return true;
-}
-
-//******************************************************************************
-//******************************************************************************
-bool Session::Impl::processTransactionCreateB(XBridgePacketPtr packet) const
-{
-    DEBUG_TRACE();
-
-    if (packet->size() < 145)
-    {
-        ERR() << "incorrect packet size for xbcTransactionCreateB "
-              << "need min 125 bytes, received " << packet->size() << " "
-              << __FUNCTION__;
-        return false;
-    }
-
-    std::vector<unsigned char> thisAddress(packet->data(), packet->data()+20);
-    std::vector<unsigned char> hubAddress(packet->data()+20, packet->data()+40);
-
-    // transaction id
-    uint256 txid(packet->data()+40);
-
-    // destination address
-    uint32_t offset = 72;
-    std::vector<unsigned char> destAddress(packet->data()+offset, packet->data()+offset+20);
-    offset += 20;
-
-    std::vector<unsigned char> mPubKey(packet->data()+offset, packet->data()+offset+33);
-    offset += 33;
-
-    std::string binATxId(reinterpret_cast<const char *>(packet->data()+offset));
-    offset += binATxId.size()+1;
-
-    std::vector<unsigned char> hx(packet->data()+offset, packet->data()+offset+20);
-    offset += 20;
-
-    xbridge::App & xapp = xbridge::App::instance();
-
-    TransactionDescrPtr xtx = xapp.transaction(txid);
-    if (!xtx)
-    {
-        LOG() << "unknown transaction " << txid.GetHex() << " " << __FUNCTION__;
-        return true;
-    }
-    if (!xtx->isLocal())
-    {
-        ERR() << "not local transaction " << txid.GetHex() << " " << __FUNCTION__;
-        return true;
-    }
-    // Reject if snode key doesn't match original (prevent order manipulation)
-    std::vector<unsigned char> spubkey(packet->pubkey(), packet->pubkey()+XBridgePacket::pubkeySize);
-    if (!packet->verify(xtx->sPubKey))
-    {
-        WARN() << "wrong servicenode handling order, expected " << HexStr(xtx->sPubKey)
-               << " but received pubkey " << HexStr(spubkey)
-               << " and hub address " << HexStr(hubAddress) << " " << __FUNCTION__;
-        return true;
-    }
-    if (binATxId.size() == 0)
-    {
-        LOG() << "bad A deposit tx id received for " << txid.GetHex() << " " << __FUNCTION__;
-        sendCancelTransaction(xtx, crBadADepositTx);
-        return true;
-    }
-    if (xtx->role != 'B')
-    {
-        ERR() << "received packet for wrong role, expected role B " << __FUNCTION__;
-        return true;
-    }
-    if(xtx->xPubKey.size() != 0)
-    {
-        ERR() << "bad role" << __FUNCTION__;
-        return true;
-    }
-
-    if (xtx->state >= TransactionDescr::trCreated)
-    {
-        xassert(!"wrong state");
-        WARN() << "wrong tx state " << xtx->id.ToString()
-               << " state " << xtx->state
-               << " in " << __FUNCTION__;
-        return true;
-    }
-
-    // LOG() << __FUNCTION__ << xtx;
-
-    // connectors
-    WalletConnectorPtr connFrom = xapp.connectorByCurrency(xtx->fromCurrency);
-    WalletConnectorPtr connTo   = xapp.connectorByCurrency(xtx->toCurrency);
-    if (!connFrom || !connTo)
-    {
-        WARN() << "no connector for <" << (!connFrom ? xtx->fromCurrency : xtx->toCurrency) << "> " << __FUNCTION__;
-        sendCancelTransaction(xtx, crBadADepositTx);
-        return true;
-    }
-
-    xtx->xHash = hx;
-
-    double outAmount = xtx->fromAmount.divide(connFrom->COIN);
-    double checkAmount = xtx->toAmount.divide(connTo->COIN);
-
-    // TODO check A iner script
-
-
-    // check A deposit tx
-    {
-        bool isGood = false;
-        if (!connTo->checkDepositTransaction(binATxId, std::string(), checkAmount, isGood))
-        {
-            // move packet to pending
-            xapp.processLater(txid, packet);
-            return true;
-        }
-        else if (!isGood)
-        {
-            LOG() << "check A deposit tx error for " << txid.GetHex() << " " << __FUNCTION__;
-            sendCancelTransaction(xtx, crBadADepositTx);
-            return true;
-        }
-
-        if(connTo->currency == "ETH")
-        {
-            EthWalletConnectorPtr connEth = static_pointer_cast<EthWalletConnector>(connTo);
-
-            if(!connEth->isInitiated(xtx->xHash, xtx->oAddress, xtx->to, xtx->toAmount))
-            {
-                // move packet to pending
-                xapp.processLater(txid, packet);
-                return true;
-            }
-        }
-
-        LOG() << "deposit A tx confirmed " << txid.GetHex();
-    }
-
-    // lock time
-    xtx->lockTimeTx1 = connFrom->lockTime(xtx->role);
-    if (xtx->lockTimeTx1 == 0)
-    {
-        LOG() << "lockTime error, transaction canceled " << __FUNCTION__;
-        sendCancelTransaction(xtx, crRpcError);
-        return true;
-    }
-
-    // store opponent public key (packet verification)
-    xtx->oPubKey = mPubKey;
-
-#ifdef LOG_KEYPAIR_VALUES
-    LOG() << "unlock script pub keys" << std::endl <<
-             "    my       " << HexStr(xtx->mPubKey) << std::endl <<
-             "    my id    " << HexStr(connFrom->getKeyId(xtx->mPubKey)) << std::endl <<
-             "    other    " << HexStr(mPubKey) << std::endl <<
-             "    other id " << HexStr(connFrom->getKeyId(mPubKey)) << std::endl <<
-             "    x id     " << HexStr(hx);
-#endif
-
-    // create transactions
-
-    if(xtx->fromCurrency == "ETH")
-    {
-        EthWalletConnectorPtr connEth = static_pointer_cast<EthWalletConnector>(connFrom);
-
-        std::vector<unsigned char> respondParams = connEth->createRespondData(xtx->xHash, destAddress, xtx->lockTimeTx1);
-
-<<<<<<< HEAD
-        uint256 estimateGas;
-        if(!connEth->getEstimateGas(xtx->from, respondParams, xtx->fromAmount, estimateGas))
-        {
-            LOG() << "can't process without estimate gas, process packet later" << __FUNCTION__;
-            xapp.processLater(txid, packet);
-            return true;
-=======
-        // inputs
-        wallet::UtxoEntry largestUtxo;
-        for (const wallet::UtxoEntry & entry : usedInTx)
-        {
-            if (entry.amount > largestUtxo.amount)
-                largestUtxo = entry;
-            inputs.emplace_back(entry.txId, entry.vout, entry.amount);
->>>>>>> ce7238ee
-        }
-
-        uint256 gasPrice;
-        if(!connEth->getGasPrice(gasPrice))
-        {
-            LOG() << "can't process without gas price, process packet later" << __FUNCTION__;
-            xapp.processLater(txid, packet);
-            return true;
-        }
-
-        uint256 totalValue = estimateGas * gasPrice + xtx->fromAmount;
-
-        uint256 avaliableAmount;
-        if(!connEth->getBalance(xtx->from, avaliableAmount))
-        {
-<<<<<<< HEAD
-            LOG() << "can't process without balance, process packet later" << __FUNCTION__;
-            xapp.processLater(txid, packet);
-            return true;
-        }
-
-        if(avaliableAmount < totalValue)
-        {
-            LOG() << "client doesn't have enough amount on account, transaction canceled" << __FUNCTION__;
-            sendCancelTransaction(xtx, crNoMoney);
-            return true;
-=======
-            double rest = inAmount-outAmount-fee1-fee2;
-            outputs.push_back(std::make_pair(largestUtxo.address, rest)); // change back to largest input used in order
->>>>>>> ce7238ee
-        }
-
-        //send money to contract
-        uint256 trHash;
-        if(!connEth->callContractMethod(xtx->from, respondParams, xtx->fromAmount, estimateGas, trHash))
-        {
-            LOG() << "deposit tx not send, transaction canceled " << __FUNCTION__;
-            sendCancelTransaction(xtx, crRpcError);
-            return true;
-        }
-
-        xtx->binTxId = trHash.ToString();
-    }
-    else
-    {
-
-        double outAmount = xtx->fromAmount.divide(connFrom->COIN);
-
-        double fee1      = 0;
-        double fee2      = connFrom->minTxFee2(1, 1);
-        double inAmount  = 0;
-
-        std::vector<wallet::UtxoEntry> usedInTx;
-        for (const wallet::UtxoEntry & entry : xtx->usedCoins)
-        {
-            usedInTx.push_back(entry);
-            inAmount += entry.amount;
-            fee1 = connFrom->minTxFee1(usedInTx.size(), 3);
-
-            LOG() << "using utxo item, id: <" << entry.txId << "> amount: " << entry.amount << " vout: " << entry.vout;
-
-            // check amount
-            if (inAmount >= outAmount+fee1+fee2)
-            {
-                break;
-            }
-        }
-
-        LOG() << "fee1: " << fee1;
-        LOG() << "fee2: " << fee2;
-        LOG() << "amount of used utxo items: " << inAmount << " required amount + fees: " << outAmount + fee1 + fee2;
-
-        // check amount
-        if (inAmount < outAmount+fee1+fee2)
-        {
-            // no money, cancel transaction
-            LOG() << "no money, transaction canceled " << __FUNCTION__;
-            sendCancelTransaction(xtx, crNoMoney);
-            return true;
-        }
-
-        // create address for first tx
-        connFrom->createDepositUnlockScript(xtx->mPubKey, mPubKey, hx, xtx->lockTimeTx1, xtx->innerScript);
-        xtx->depositP2SH = connFrom->scriptIdToString(connFrom->getScriptId(xtx->innerScript));
-
-        // depositTx
-        {
-            std::vector<xbridge::XTxIn>                  inputs;
-            std::vector<std::pair<std::string, double> > outputs;
-
-            // inputs
-            for (const wallet::UtxoEntry & entry : usedInTx)
-            {
-                inputs.emplace_back(entry.txId, entry.vout, entry.amount);
-            }
-
-            // outputs
-
-            // amount
-            outputs.push_back(std::make_pair(xtx->depositP2SH, outAmount+fee2));
-
-            // rest
-            if (inAmount > outAmount+fee1+fee2)
-            {
-                std::string addr;
-                if (!connFrom->getNewAddress(addr))
-                {
-                    // cancel transaction
-                    LOG() << "rpc error, transaction canceled " << __FUNCTION__;
-                    sendCancelTransaction(xtx, crRpcError);
-                    return true;
-                }
-
-                double rest = inAmount-outAmount-fee1-fee2;
-                outputs.push_back(std::make_pair(addr, rest));
-            }
-
-            if (!connFrom->createDepositTransaction(inputs, outputs, xtx->binTxId, xtx->binTx))
-            {
-                // cancel transaction
-                ERR() << "deposit not created, transaction canceled " << __FUNCTION__;
-                TXERR() << "deposit sendrawtransaction " << xtx->binTx;
-                sendCancelTransaction(xtx, crRpcError);
-                return true;
-            }
-
-            TXLOG() << "deposit sendrawtransaction " << xtx->binTx;
-
-        } // depositTx
-
-        // refundTx
-        {
-            std::vector<xbridge::XTxIn>                  inputs;
-            std::vector<std::pair<std::string, double> > outputs;
-
-            // inputs from binTx
-            inputs.emplace_back(xtx->binTxId, 0, outAmount+fee2);
-
-            // outputs
-            {
-                std::string addr;
-                if (!connFrom->getNewAddress(addr))
-                {
-                    // cancel transaction
-                    LOG() << "rpc error, transaction canceled " << __FUNCTION__;
-                    sendCancelTransaction(xtx, crRpcError);
-                    return true;
-                }
-
-                outputs.push_back(std::make_pair(addr, outAmount));
-            }
-
-            if (!connFrom->createRefundTransaction(inputs, outputs,
-                                                   xtx->mPubKey, xtx->mPrivKey,
-                                                   xtx->innerScript, xtx->lockTimeTx1,
-                                                   xtx->refTxId, xtx->refTx))
-            {
-                // cancel transaction
-                ERR() << "refund transaction not created, transaction canceled " << __FUNCTION__;
-                TXERR() << "refund sendrawtransaction " << xtx->refTx;
-                sendCancelTransaction(xtx, crRpcError);
-                return true;
-            }
-
-            TXLOG() << "refund sendrawtransaction " << xtx->refTx;
-
-        } // refundTx
-
-        // send transactions
-        {
-            std::string sentid;
-            int32_t errCode = 0;
-            std::string errorMessage;
-            if (connFrom->sendRawTransaction(xtx->binTx, sentid, errCode, errorMessage))
-            {
-                LOG() << "deposit " << xtx->role << " " << sentid;
-            }
-            else
-            {
-                LOG() << "deposit tx not send, transaction canceled " << __FUNCTION__;
-                sendCancelTransaction(xtx, crRpcError);
-                return true;
-            }
-        }
-    }
-
     xtx->state = TransactionDescr::trCreated;
 
     xuiConnector.NotifyXBridgeTransactionChanged(txid);
