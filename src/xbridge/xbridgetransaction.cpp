--- conflicted
+++ resolved
@@ -36,18 +36,12 @@
                          const std::string                & destCurrency,
                          const uint64_t                   & destAmount,
                          const time_t                     & created,
-<<<<<<< HEAD
-                         const uint256                    & blockHash)
-    : m_id(id)
-    , m_created(boost::posix_time::from_time_t(created))
-    , m_last(boost::posix_time::from_time_t(created))
-    , m_blockHash(blockHash)
-=======
+                         const uint256                    & blockHash,
                          const std::vector<unsigned char> & mpubkey)
     : m_id(id)
     , m_created(boost::posix_time::from_time_t(created))
     , m_last(boost::posix_time::from_time_t(time(0)))
->>>>>>> c331d60f
+    , m_blockHash(blockHash)
     , m_state(trNew)
     , m_a_stateChanged(false)
     , m_b_stateChanged(false)
