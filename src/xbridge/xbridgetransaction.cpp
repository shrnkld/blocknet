//*****************************************************************************
//*****************************************************************************

#include "xbridgetransaction.h"
#include "util/logger.h"
#include "util/xutil.h"
#include "utilstrencodings.h"

//******************************************************************************
//******************************************************************************
namespace xbridge
{

//*****************************************************************************
//*****************************************************************************
Transaction::Transaction()
    : m_state(trInvalid)
    // , m_stateCounter(0)
    , m_a_stateChanged(false)
    , m_b_stateChanged(false)
    , m_confirmationCounter(0)
{

}

//*****************************************************************************
//*****************************************************************************
<<<<<<< HEAD
Transaction::Transaction(const uint256                    & id,
                                       const std::vector<unsigned char> & sourceAddr,
                                       const std::string                & sourceCurrency,
                                       const uint64_t                   & sourceAmount,
                                       const std::vector<unsigned char> & destAddr,
                                       const std::string                & destCurrency,
                                       const uint64_t                   & destAmount)
=======
XBridgeTransaction::XBridgeTransaction(const uint256     & id,
                                       const std::string & sourceAddr,
                                       const std::vector<unsigned char> & sourceXAddr,
                                       const std::string & sourceCurrency,
                                       const uint64_t    & sourceAmount,
                                       const std::string & destAddr,
                                       const std::vector<unsigned char> & destXAddr,
                                       const std::string & destCurrency,
                                       const uint64_t    & destAmount)
>>>>>>> 6af9bfc4
    : m_id(id)
    , m_created(boost::posix_time::second_clock::universal_time())
    , m_state(trNew)
    // , m_stateCounter(0)
    , m_a_stateChanged(false)
    , m_b_stateChanged(false)
    , m_confirmationCounter(0)
    , m_sourceCurrency(sourceCurrency)
    , m_destCurrency(destCurrency)
    , m_sourceAmount(sourceAmount)
    , m_destAmount(destAmount)
    , m_a(id)
{
    m_a.setSource(sourceAddr, sourceXAddr);
    m_a.setDest(destAddr, destXAddr);
}

//*****************************************************************************
//*****************************************************************************
Transaction::~Transaction()
{
}

//*****************************************************************************
//*****************************************************************************
uint256 Transaction::id() const
{
    return m_id;
}

//*****************************************************************************
// state of transaction
//*****************************************************************************
Transaction::State Transaction::state() const
{
    return m_state;
}

//*****************************************************************************
//*****************************************************************************
Transaction::State Transaction::increaseStateCounter(const Transaction::State state,
                                                                   const std::vector<unsigned char> & from)
{
    LOG() << "confirm transaction state <" << strState(state)
          << "> from " << util::to_str(from);

    if (state == trJoined && m_state == state)
    {
        if (from == m_a.source())
        {
            m_a_stateChanged = true;
        }
        else if (from == m_b.source())
        {
            m_b_stateChanged = true;
        }
        if (m_a_stateChanged && m_b_stateChanged)
        {
            m_state = trHold;
            m_a_stateChanged = m_b_stateChanged = false;
        }
        return m_state;
    }
    else if (state == trHold && m_state == state)
    {
        if (from == m_a.dest())
        {
            m_a_stateChanged = true;
        }
        else if (from == m_b.dest())
        {
            m_b_stateChanged = true;
        }
        if (m_a_stateChanged && m_b_stateChanged)
        {
            m_state = trInitialized;
            m_a_stateChanged = m_b_stateChanged = false;
        }
        return m_state;
    }
    else if (state == trInitialized && m_state == state)
    {
        if (from == m_a.source())
        {
            m_a_stateChanged = true;
        }
        else if (from == m_b.source())
        {
            m_b_stateChanged = true;
        }
        if (m_a_stateChanged && m_b_stateChanged)
        {
            m_state = trCreated;
            m_a_stateChanged = m_b_stateChanged = false;
        }
        return m_state;
    }
    else if (state == trCreated && m_state == state)
    {
        if (from == m_a.dest())
        {
            m_a_stateChanged = true;
        }
        else if (from == m_b.dest())
        {
            m_b_stateChanged = true;
        }
        if (m_a_stateChanged && m_b_stateChanged)
        {
            m_state = trFinished;
            m_a_stateChanged = m_b_stateChanged = false;
        }
        return m_state;
    }
//    else if (state == trSigned && m_state == state)
//    {
//        if (from == m_a.source())
//        {
//            m_a_stateChanged = true;
//        }
//        else if (from == m_b.source())
//        {
//            m_b_stateChanged = true;
//        }
//        if (m_a_stateChanged && m_b_stateChanged)
//        {
//            m_state = trCommited;
//            m_a_stateChanged = m_b_stateChanged = false;
//        }
//        return m_state;
//    }
//    else if (state == trCommited && m_state == state)
//    {
//        if (from == m_a.dest())
//        {
//            m_a_stateChanged = true;
//        }
//        else if (from == m_b.dest())
//        {
//            m_b_stateChanged = true;
//        }

//        if (m_a_stateChanged && m_b_stateChanged)
//        {
//            m_state = trFinished;
//            m_a_stateChanged = m_b_stateChanged = false;
//        }
//        return m_state;
//    }

    return trInvalid;
}

//*****************************************************************************
//*****************************************************************************
// static
std::string Transaction::strState(const State state)
{
    static std::string states[] = {
        "trInvalid", "trNew", "trJoined",
        "trHold", "trInitialized", "trCreated",
        "trSigned", "trCommited", "trConfirmed",
        "trFinished", "trCancelled", "trDropped"
    };

    return states[state];
}

//*****************************************************************************
//*****************************************************************************
std::string Transaction::strState() const
{
    return strState(m_state);
}

//*****************************************************************************
//*****************************************************************************
void Transaction::updateTimestamp()
{
    m_created = boost::posix_time::second_clock::universal_time();
}

boost::posix_time::ptime Transaction::createdTime() const
{
    return m_created;
}

//*****************************************************************************
//*****************************************************************************
bool Transaction::isFinished() const
{
    return m_state == trCancelled ||
           m_state == trFinished ||
           m_state == trDropped;
}

//*****************************************************************************
//*****************************************************************************
bool Transaction::isValid() const
{
    return m_state != trInvalid;
}

//*****************************************************************************
//*****************************************************************************
bool Transaction::isExpired() const
{
    boost::posix_time::time_duration td = boost::posix_time::second_clock::universal_time() - m_created;
    if (m_state == trNew && td.total_seconds() > pendingTTL)
    {
        return true;
    }
    if (m_state > trNew && td.total_seconds() > TTL)
    {
        return true;
    }
    return false;
}

//*****************************************************************************
//*****************************************************************************
void Transaction::cancel()
{
    LOG() << "cancel transaction <" << m_id.GetHex() << ">";
    m_state = trCancelled;
}

//*****************************************************************************
//*****************************************************************************
void Transaction::drop()
{
    LOG() << "drop transaction <" << m_id.GetHex() << ">";
    m_state = trDropped;
}

//*****************************************************************************
//*****************************************************************************
void Transaction::finish()
{
    LOG() << "finish transaction <" << m_id.GetHex() << ">";
    m_state = trFinished;
}

//*****************************************************************************
//*****************************************************************************
bool Transaction::confirm(const std::string & id)
{
    if (m_bintxid1 == id || m_bintxid2 == id)
    {
        if (++m_confirmationCounter >= 2)
        {
            m_state = trConfirmed;
            return true;
        }
    }

    return false;
}

//*****************************************************************************
//*****************************************************************************
uint256 Transaction::hash1() const
{
    return Hash(m_sourceCurrency.begin(), m_sourceCurrency.end(),
                BEGIN(m_sourceAmount), END(m_sourceAmount),
                m_destCurrency.begin(), m_destCurrency.end(),
                BEGIN(m_destAmount), END(m_destAmount));
}

//*****************************************************************************
//*****************************************************************************
uint256 Transaction::hash2() const
{
    return Hash(m_destCurrency.begin(), m_destCurrency.end(),
                BEGIN(m_destAmount), END(m_destAmount),
                m_sourceCurrency.begin(), m_sourceCurrency.end(),
                BEGIN(m_sourceAmount), END(m_sourceAmount));
}

//*****************************************************************************
//*****************************************************************************
std::vector<unsigned char> Transaction::a_address() const
{
    return m_a.source();
}

//*****************************************************************************
//*****************************************************************************
<<<<<<< HEAD
std::vector<unsigned char> Transaction::a_destination() const
=======
std::vector<unsigned char> XBridgeTransaction::a_xaddress() const
{
    return m_a.xsource();
}

//*****************************************************************************
//*****************************************************************************
std::string XBridgeTransaction::a_destination() const
>>>>>>> 6af9bfc4
{
    return m_a.dest();
}

//*****************************************************************************
//*****************************************************************************
<<<<<<< HEAD
std::string Transaction::a_currency() const
=======
std::vector<unsigned char> XBridgeTransaction::a_xdestination() const
{
    return m_a.xdest();
}

//*****************************************************************************
//*****************************************************************************
std::string XBridgeTransaction::a_currency() const
>>>>>>> 6af9bfc4
{
    return m_sourceCurrency;
}

//*****************************************************************************
//*****************************************************************************
uint64_t Transaction::a_amount() const
{
    return m_sourceAmount;
}

//*****************************************************************************
//*****************************************************************************
std::string Transaction::a_bintxid() const
{
    return m_bintxid1;
}

//*****************************************************************************
//*****************************************************************************
std::vector<unsigned char> Transaction::a_innerScript() const
{
    return m_innerScript1;
}

//*****************************************************************************
//*****************************************************************************
uint256 Transaction::a_datatxid() const
{
    return m_a_datatxid;
}

//*****************************************************************************
//*****************************************************************************
std::vector<unsigned char> Transaction::a_pk1() const
{
    return m_a_pk1;
}

//*****************************************************************************
//*****************************************************************************
//uint256 XBridgeTransaction::secondId() const
//{
//    return m_second.id();
//}

//*****************************************************************************
//*****************************************************************************
std::vector<unsigned char> Transaction::b_address() const
{
    return m_b.source();
}

//*****************************************************************************
//*****************************************************************************
<<<<<<< HEAD
std::vector<unsigned char> Transaction::b_destination() const
=======
std::vector<unsigned char> XBridgeTransaction::b_xaddress() const
{
    return m_b.xsource();
}

//*****************************************************************************
//*****************************************************************************
std::string XBridgeTransaction::b_destination() const
>>>>>>> 6af9bfc4
{
    return m_b.dest();
}

//*****************************************************************************
//*****************************************************************************
<<<<<<< HEAD
std::string Transaction::b_currency() const
=======
std::vector<unsigned char> XBridgeTransaction::b_xdestination() const
{
    return m_b.xdest();
}

//*****************************************************************************
//*****************************************************************************
std::string XBridgeTransaction::b_currency() const
>>>>>>> 6af9bfc4
{
    return m_destCurrency;
}

//*****************************************************************************
//*****************************************************************************
uint64_t Transaction::b_amount() const
{
    return m_destAmount;
}

//*****************************************************************************
//*****************************************************************************
std::string Transaction::b_bintxid() const
{
    return m_bintxid2;
}

//*****************************************************************************
//*****************************************************************************
std::vector<unsigned char> Transaction::b_innerScript() const
{
    return m_innerScript2;
}

//*****************************************************************************
//*****************************************************************************
// uint256 XBridgeTransaction::b_datatxid() const
//{
//    return m_b_datatxid;
//}

//*****************************************************************************
//*****************************************************************************
std::vector<unsigned char> Transaction::b_pk1() const
{
    return m_b_pk1;
}

//*****************************************************************************
//*****************************************************************************
bool Transaction::tryJoin(const TransactionPtr other)
{
    DEBUG_TRACE();

    if (m_state != trNew || other->state() != trNew)
    {
        // can be joined only new transactions
        return false;
    }

    if (m_sourceCurrency != other->m_destCurrency ||
        m_destCurrency != other->m_sourceCurrency)
    {
        // not same currencies
        ERR() << "not same currencies. transaction not joined" << __FUNCTION__;
        return false;
    }

    if (m_sourceAmount != other->m_destAmount ||
        m_destAmount != other->m_sourceAmount)
    {
        // not same currencies
        ERR() << "not same amount. transaction not joined" << __FUNCTION__;
        return false;
    }

    // join second member
    m_b = other->m_a;

    m_state = trJoined;

    return true;
}

//*****************************************************************************
//*****************************************************************************
bool Transaction::setKeys(const std::vector<unsigned char> & addr,
                                 const uint256 & datatxid,
                                 const std::vector<unsigned char> & pk)
{
    if (m_b.dest() == addr)
    {
        m_b_datatxid = datatxid;
        m_b_pk1      = pk;
        return true;
    }
    else if (m_a.dest() == addr)
    {
        m_a_datatxid = datatxid;
        m_a_pk1      = pk;
        return true;
    }
    return false;
}

//*****************************************************************************
//*****************************************************************************
bool Transaction::setBinTxId(const std::vector<unsigned char> & addr,
                                    const std::string & id,
                                    const std::vector<unsigned char> & innerScript)
{
    if (m_b.source() == addr)
    {
        m_bintxid2     = id;
        m_innerScript2 = innerScript;
        return true;
    }
    else if (m_a.source() == addr)
    {
        m_bintxid1     = id;
        m_innerScript1 = innerScript;
        return true;
    }
    return false;
}

} // namespace xbridge<|MERGE_RESOLUTION|>--- conflicted
+++ resolved
@@ -25,7 +25,6 @@
 
 //*****************************************************************************
 //*****************************************************************************
-<<<<<<< HEAD
 Transaction::Transaction(const uint256                    & id,
                                        const std::vector<unsigned char> & sourceAddr,
                                        const std::string                & sourceCurrency,
@@ -33,17 +32,6 @@
                                        const std::vector<unsigned char> & destAddr,
                                        const std::string                & destCurrency,
                                        const uint64_t                   & destAmount)
-=======
-XBridgeTransaction::XBridgeTransaction(const uint256     & id,
-                                       const std::string & sourceAddr,
-                                       const std::vector<unsigned char> & sourceXAddr,
-                                       const std::string & sourceCurrency,
-                                       const uint64_t    & sourceAmount,
-                                       const std::string & destAddr,
-                                       const std::vector<unsigned char> & destXAddr,
-                                       const std::string & destCurrency,
-                                       const uint64_t    & destAmount)
->>>>>>> 6af9bfc4
     : m_id(id)
     , m_created(boost::posix_time::second_clock::universal_time())
     , m_state(trNew)
@@ -57,8 +45,8 @@
     , m_destAmount(destAmount)
     , m_a(id)
 {
-    m_a.setSource(sourceAddr, sourceXAddr);
-    m_a.setDest(destAddr, destXAddr);
+    m_a.setSource(sourceAddr);
+    m_a.setDest(destAddr);
 }
 
 //*****************************************************************************
@@ -226,6 +214,8 @@
     m_created = boost::posix_time::second_clock::universal_time();
 }
 
+//*****************************************************************************
+//*****************************************************************************
 boost::posix_time::ptime Transaction::createdTime() const
 {
     return m_created;
@@ -332,36 +322,14 @@
 
 //*****************************************************************************
 //*****************************************************************************
-<<<<<<< HEAD
 std::vector<unsigned char> Transaction::a_destination() const
-=======
-std::vector<unsigned char> XBridgeTransaction::a_xaddress() const
-{
-    return m_a.xsource();
-}
-
-//*****************************************************************************
-//*****************************************************************************
-std::string XBridgeTransaction::a_destination() const
->>>>>>> 6af9bfc4
 {
     return m_a.dest();
 }
 
 //*****************************************************************************
 //*****************************************************************************
-<<<<<<< HEAD
 std::string Transaction::a_currency() const
-=======
-std::vector<unsigned char> XBridgeTransaction::a_xdestination() const
-{
-    return m_a.xdest();
-}
-
-//*****************************************************************************
-//*****************************************************************************
-std::string XBridgeTransaction::a_currency() const
->>>>>>> 6af9bfc4
 {
     return m_sourceCurrency;
 }
@@ -417,36 +385,14 @@
 
 //*****************************************************************************
 //*****************************************************************************
-<<<<<<< HEAD
 std::vector<unsigned char> Transaction::b_destination() const
-=======
-std::vector<unsigned char> XBridgeTransaction::b_xaddress() const
-{
-    return m_b.xsource();
-}
-
-//*****************************************************************************
-//*****************************************************************************
-std::string XBridgeTransaction::b_destination() const
->>>>>>> 6af9bfc4
 {
     return m_b.dest();
 }
 
 //*****************************************************************************
 //*****************************************************************************
-<<<<<<< HEAD
 std::string Transaction::b_currency() const
-=======
-std::vector<unsigned char> XBridgeTransaction::b_xdestination() const
-{
-    return m_b.xdest();
-}
-
-//*****************************************************************************
-//*****************************************************************************
-std::string XBridgeTransaction::b_currency() const
->>>>>>> 6af9bfc4
 {
     return m_destCurrency;
 }
