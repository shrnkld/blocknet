#include "json/json_spirit_reader_template.h"
#include "json/json_spirit_writer_template.h"
#include "json/json_spirit_utils.h"

#include <boost/asio.hpp>
#include <boost/filesystem.hpp>
#include <boost/iostreams/concepts.hpp>
#include <boost/iostreams/stream.hpp>
#include <boost/algorithm/string.hpp>
#include <boost/lexical_cast.hpp>
#include <boost/asio/ssl.hpp>
#include <boost/filesystem/fstream.hpp>
#include <boost/signals2.hpp>
#include <boost/date_time/posix_time/ptime.hpp>
#include <boost/date_time/posix_time/posix_time.hpp>
#include <stdio.h>
#include <atomic>
#include <numeric>

#include "util/settings.h"
#include "util/logger.h"
#include "util/xbridgeerror.h"
#include "xbridgeapp.h"
#include "xbridgeexchange.h"
#include "xbridgetransaction.h"
#include "rpcserver.h"

using namespace json_spirit;
using namespace std;
using namespace boost;
using namespace boost::asio;

using TransactionMap = std::map<uint256, XBridgeTransactionDescrPtr>;
using TransactionPair = std::pair<uint256, XBridgeTransactionDescrPtr>;
using RealVector = std::vector<double>;
namespace bpt = boost::posix_time;

double xBridgeValueFromAmount(uint64_t amount)
{
    return static_cast<double>(amount) / XBridgeTransactionDescr::COIN;
}

uint64_t xBridgeAmountFromReal(double val)
{
    // TODO: should we check amount ranges and throw JSONRPCError like they do in rpcserver.cpp ?
    return static_cast<uint64_t>(val * XBridgeTransactionDescr::COIN + 0.5);
}

/** \brief Returns the list of open and pending transactions
  * \param params A list of input params.
  * \param fHelp For debug purposes, throw the exception describing parameters.
  * \return A list of open(they go first) and pending transactions.
  *
  * Returns the list of open and pending transactions as JSON structures.
  * The open transactions go first.
  */

Value dxGetTransactionList(const Array & params, bool fHelp)
{
    if (fHelp || params.size() > 0)
    {
        throw runtime_error("dxGetTransactionList\nList transactions.");
    }

    Array arr;

    boost::mutex::scoped_lock l(XBridgeApp::m_txLocker);

    // pending tx
    {
        TransactionMap trlist = XBridgeApp::m_pendingTransactions;
        for (const auto & trEntry : trlist)
        {
            Object jtr;
            const auto tr = trEntry.second;
//            tr->state
            jtr.push_back(Pair("id", tr->id.GetHex()));
            jtr.push_back(Pair("from", tr->fromCurrency));
            jtr.push_back(Pair("from address", tr->from));
            jtr.push_back(Pair("fromAmount", xBridgeValueFromAmount(tr->fromAmount)));
            jtr.push_back(Pair("to", tr->toCurrency));
            jtr.push_back(Pair("to address", tr->to));
            jtr.push_back(Pair("toAmount", xBridgeValueFromAmount(tr->toAmount)));
            jtr.push_back(Pair("state", tr->strState()));
            arr.push_back(jtr);
        }
    }

    // active tx
    {
        TransactionMap trlist = XBridgeApp::m_transactions;
        for (const auto & trEntry : trlist)
        {
            Object jtr;
            const auto tr = trEntry.second;
            jtr.push_back(Pair("id", tr->id.GetHex()));
            jtr.push_back(Pair("from", tr->fromCurrency));
            jtr.push_back(Pair("from address", tr->from));
            jtr.push_back(Pair("fromAmount", xBridgeValueFromAmount(tr->fromAmount)));
            jtr.push_back(Pair("to", tr->toCurrency));
            jtr.push_back(Pair("to address", tr->to));
            jtr.push_back(Pair("toAmount", xBridgeValueFromAmount(tr->toAmount)));
            jtr.push_back(Pair("state", tr->strState()));
            arr.push_back(jtr);
        }
    }
    return arr;
}

//*****************************************************************************
//*****************************************************************************

Value dxGetTransactionsHistoryList(const Array & params, bool fHelp)
{
    bool invalidParams = ((params.size() != 0) ||
                          (params.size() != 1));
    if (fHelp || invalidParams)
    {
        throw runtime_error("dxGetTransactionsHistoryList "
                            "(ALL - optional parameter) shows all transactions, "
                            "but not only successfully completed ");
    }
    bool isShowAll = params.size() == 1 && params[0].get_str() == "ALL";
    Array arr;
    boost::mutex::scoped_lock l(XBridgeApp::m_txLocker);
    {
        TransactionMap trlist = XBridgeApp::m_historicTransactions;
        if(trlist.empty())
        {
            LOG() << "empty history transactions list ";
            return arr;
        }

        for (const auto &trEntry : trlist)
        {
            Object buy;
            const auto &tr = trEntry.second;
            if(!isShowAll && tr->state != XBridgeTransactionDescr::trFinished)
            {
                continue;
            }
            double fromAmount = static_cast<double>(tr->fromAmount);
            double toAmount = static_cast<double>(tr->toAmount);
            double price = fromAmount / toAmount;
            std::string buyTime = to_simple_string(tr->created);
            buy.push_back(Pair("time", buyTime));
            buy.push_back(Pair("traid_id", tr->id.GetHex()));
            buy.push_back(Pair("price", price));
            buy.push_back(Pair("size", tr->toAmount));
            buy.push_back(Pair("side", "buy"));
            arr.push_back(buy);
        }
    }
    return arr;
}

Value dxGetTradeHistory(const json_spirit::Array& params, bool fHelp)
{

    if (fHelp || params.size() != 4 || params.size() != 5)
    {
        throw runtime_error("dxGetTradeHistory "
                            "(from currency) (to currency) (start time) (end time) (txids - optional) ");
    }

    Array arr;
    boost::mutex::scoped_lock l(XBridgeApp::m_txLocker);
    {
        TransactionMap trlist = XBridgeApp::m_historicTransactions;
        if(trlist.empty())
        {
            LOG() << "empty history transactions list";
            return arr;
        }
        const auto fromCurrency     = params[0].get_str();
        const auto toCurrency       = params[1].get_str();
        const auto startTimeFrame   = params[2].get_int();
        const auto endTimeFrame     = params[3].get_int();
        bool isShowTxids = false;
        if(params.size() == 5)
        {
            isShowTxids = (params[4].get_str() == "txids");
        }

        TransactionMap trList;
        std::vector<XBridgeTransactionDescrPtr> trVector;

        //copy all transactions between startTimeFrame and endTimeFrame
        std::copy_if(trlist.begin(), trlist.end(), std::inserter(trList, trList.end()),
                     [&startTimeFrame, &endTimeFrame, &toCurrency, &fromCurrency](const TransactionPair &transaction){
            return  ((transaction.second->created)      <   bpt::from_time_t(endTimeFrame)) &&
                    ((transaction.second->created)      >   bpt::from_time_t(startTimeFrame)) &&
                    (transaction.second->toCurrency     ==  toCurrency) &&
                    (transaction.second->fromCurrency   ==  fromCurrency) &&
                    (transaction.second->state          ==  XBridgeTransactionDescr::trFinished);
        });

        if(trList.empty()) {
            LOG() << "No transactions for the specified period " << __FUNCTION__;
            return  arr;
        }

        RealVector toAmounts;
        RealVector fromAmounts;

        Object res;

        Array times;
        times.emplace_back(startTimeFrame);
        times.emplace_back(endTimeFrame);
        res.emplace_back(Pair("t", times));

        //copy values into vector
        for (const auto &trEntry : trList)
        {
            const auto &tr = trEntry.second;
            const auto fromAmount = xBridgeValueFromAmount(tr->fromAmount);
            const auto toAmount = xBridgeValueFromAmount(tr->toAmount);
            toAmounts.emplace_back(toAmount);
            fromAmounts.emplace_back(fromAmount);
            trVector.push_back(tr);
        }


        std::sort(trVector.begin(), trVector.end(),
                  [](const XBridgeTransactionDescrPtr &a,  const XBridgeTransactionDescrPtr &b)
        {
             return (a->created) < (b->created);
        });

        Array opens;
        //write start price
        opens.emplace_back(xBridgeValueFromAmount(trVector[0]->fromAmount));
        opens.emplace_back(xBridgeValueFromAmount(trVector[0]->toAmount));
        res.emplace_back(Pair("o", opens));

        Array close;
        //write end price
        close.emplace_back(xBridgeValueFromAmount(trVector[trVector.size() - 1]->fromAmount));
        close.emplace_back(xBridgeValueFromAmount(trVector[trVector.size() - 1]->toAmount));
        res.emplace_back(Pair("c", close));

        Array volumes;
        //write sum of bids and asks
        volumes.emplace_back(accumulate(toAmounts.begin(), toAmounts.end(), .0));
        volumes.emplace_back(accumulate(fromAmounts.begin(), fromAmounts.end(), .0));
        res.emplace_back(Pair("v", volumes));

        Array highs;
        //write higs values of the bids and asks  in timeframe
        highs.emplace_back(*std::max_element(toAmounts.begin(), toAmounts.end()));
        highs.emplace_back(*std::max_element(fromAmounts.begin(), fromAmounts.end()));
        res.emplace_back(Pair("h", highs));

        Array lows;
        //write lows values of the bids and ask in the timeframe
        lows.emplace_back(*std::min_element(toAmounts.begin(), toAmounts.end()));
        lows.emplace_back(*std::min_element(fromAmounts.begin(), fromAmounts.end()));
        res.emplace_back(Pair("l", lows));

        if(isShowTxids)
        {
            Array tmp;
            for(auto tr : trVector)
            {
                tmp.emplace_back(tr->id.GetHex());
            }
            res.emplace_back(Pair("txids", tmp));
        }

        //write status
        res.emplace_back(Pair("s", "ok"));
        arr.emplace_back(res);
    }
    return arr;
}

//*****************************************************************************
//*****************************************************************************

Value dxGetTransactionInfo(const Array & params, bool fHelp)
{
    if (fHelp || params.size() != 1)
    {
        throw runtime_error("dxGetTransactionInfo (id)\nTransaction info.");
    }

    std::string id = params[0].get_str();

    Array arr;

    boost::mutex::scoped_lock l(XBridgeApp::m_txLocker);

    // pending tx
    {
        TransactionMap trlist = XBridgeApp::m_pendingTransactions;
        for (const auto & trEntry : trlist)
        {
            const auto tr = trEntry.second;
            if(id != tr->id.GetHex())
            {
                continue;
            }
            Object jtr;
            jtr.push_back(Pair("id", tr->id.GetHex()));
            jtr.push_back(Pair("from", tr->fromCurrency));
            jtr.push_back(Pair("from address", tr->from));
            jtr.push_back(Pair("fromAmount", xBridgeValueFromAmount(tr->fromAmount)));
            jtr.push_back(Pair("to", tr->toCurrency));
            jtr.push_back(Pair("to address", tr->to));
            jtr.push_back(Pair("toAmount", xBridgeValueFromAmount(tr->toAmount)));
            jtr.push_back(Pair("state", tr->strState()));
            arr.push_back(jtr);
        }
    }

    // active tx
    {
        TransactionMap trlist = XBridgeApp::m_transactions;
        for (const auto & trEntry : trlist)
        {
            const auto tr = trEntry.second;

            if(id != tr->id.GetHex())
                continue;

            Object jtr;
            jtr.push_back(Pair("id", tr->id.GetHex()));
            jtr.push_back(Pair("from", tr->fromCurrency));
            jtr.push_back(Pair("from address", tr->from));
            jtr.push_back(Pair("fromAmount", xBridgeValueFromAmount(tr->fromAmount)));
            jtr.push_back(Pair("to", tr->toCurrency));
            jtr.push_back(Pair("to address", tr->to));
            jtr.push_back(Pair("toAmount", xBridgeValueFromAmount(tr->toAmount)));
            jtr.push_back(Pair("state", tr->strState()));
            arr.push_back(jtr);
        }
    }

    // historic tx
    {
        TransactionMap trlist = XBridgeApp::m_historicTransactions;
        if(trlist.empty())
        {
            LOG() << "history transaction list empty " << __FUNCTION__;
        }
        for (const auto & trEntry : trlist)
        {
            const auto tr = trEntry.second;

            if(id != tr->id.GetHex())
                continue;

            Object jtr;
            jtr.push_back(Pair("id", tr->id.GetHex()));
            jtr.push_back(Pair("from", tr->fromCurrency));
            jtr.push_back(Pair("from address", tr->from));
            jtr.push_back(Pair("fromAmount", xBridgeValueFromAmount(tr->fromAmount)));
            jtr.push_back(Pair("to", tr->toCurrency));
            jtr.push_back(Pair("to address", tr->to));
            jtr.push_back(Pair("toAmount", xBridgeValueFromAmount(tr->toAmount)));
            jtr.push_back(Pair("state", tr->strState()));
            arr.push_back(jtr);
        }
    }
    return arr;
}


//******************************************************************************
//******************************************************************************
Value dxGetCurrencyList(const Array & params, bool fHelp)
{
    if (fHelp || params.size() > 0)
    {
        throw runtime_error("dxGetCurrencyList\nList currencies.");
    }

    Object obj;

    std::vector<std::string> currencies = XBridgeApp::instance().sessionsCurrencies();
    for (std::string currency : currencies)
    {
        obj.push_back(Pair(currency, ""));
    }

    return obj;
}

//******************************************************************************
//******************************************************************************
Value dxCreateTransaction(const Array & params, bool fHelp)
{
    if (fHelp || params.size() != 6)
    {
        throw runtime_error("dxCreateTransaction "
                            "(address from) (currency from) (amount from) "
                            "(address to) (currency to) (amount to)\n"
                            "Create xbridge transaction.");
    }

    std::string from            = params[0].get_str();
    std::string fromCurrency    = params[1].get_str();
    double      fromAmount      = params[2].get_real();
    std::string to              = params[3].get_str();
    std::string toCurrency      = params[4].get_str();
    double      toAmount        = params[5].get_real();

    if ((from.size() < 32 && from.size() > 36) ||
            (to.size() < 32 && to.size() > 36))
    {
        throw runtime_error("incorrect address");
    }

    uint256 id = uint256();
    const auto res = XBridgeApp::instance().sendXBridgeTransaction
          (from, fromCurrency, xBridgeAmountFromReal(fromAmount),
           to, toCurrency, xBridgeAmountFromReal(toAmount), id);

    if(res == xbridge::SUCCESS)
    {
        Object obj;
        obj.push_back(Pair("from", from));
        obj.push_back(Pair("from currency", fromCurrency));
        obj.push_back(Pair("from amount", fromAmount));
        obj.push_back(Pair("to", to));
        obj.push_back(Pair("to currency", toCurrency));
        obj.push_back(Pair("to amount", toAmount));
        return obj;
    }
    Object obj;
    obj.push_back(Pair("id", id.GetHex()));
    return obj;
}

//******************************************************************************
//******************************************************************************
Value dxAcceptTransaction(const Array & params, bool fHelp)
{
    if (fHelp || params.size() != 3)
    {
        throw runtime_error("dxAcceptTransaction (id) "
                            "(address from) (address to)\n"
                            "Accept xbridge transaction.");
    }

    uint256 id(params[0].get_str());
    std::string from    = params[1].get_str();
    std::string to      = params[2].get_str();

    if ((from.size() != 33 && from.size() != 34) ||
            (to.size() != 33 && to.size() != 34))
    {
        throw runtime_error("incorrect address");
    }


    uint256 idResult;
    const auto error = XBridgeApp::instance().acceptXBridgeTransaction(id, from, to, idResult);
    if(error == xbridge::SUCCESS)
    {
        Object obj;
        obj.push_back(Pair("id", id.GetHex()));
        obj.push_back(Pair("from", from));
        obj.push_back(Pair("to", to));
        return obj;
    }

    Object obj;
    obj.push_back(Pair("id", idResult.GetHex()));
    return obj;
}

//******************************************************************************
//******************************************************************************
Value dxCancelTransaction(const Array & params, bool fHelp)
{
    if (fHelp || params.size() != 1)
    {
        throw runtime_error("dxCancelTransaction (id)\n"
                            "Cancel xbridge transaction.");
    }
    LOG() << "rpc cancel transaction " << __FUNCTION__;
    uint256 id(params[0].get_str());
    if(XBridgeApp::instance().cancelXBridgeTransaction(id, crRpcRequest) == xbridge::SUCCESS)
    {
        Object obj;
        obj.push_back(Pair("id",id.GetHex()));
        return  obj;
    }
    Object obj;
    obj.push_back(Pair("id", id.GetHex()));
    return obj;
}

json_spirit::Value dxGetOrderBook(const json_spirit::Array& params, bool fHelp)
{
    if (fHelp || params.size() != 3)
    {
        throw runtime_error("dxGetOrderBook "
                            "(the level of detail) (from currency) (to currency) ");
    }

    Array arr;
    boost::mutex::scoped_lock l(XBridgeApp::m_txLocker);
    {
        TransactionMap trList = XBridgeApp::m_pendingTransactions;

        if(trList.empty())
        {
            LOG() << "empty  transactions list ";
            return arr;
        }

        TransactionMap asksList;

        TransactionMap bidsList;


        /**
         * @brief detaiLevel - Get a list of open orders for a product.
         * The amount of detail shown can be customized with the level parameter.
         */
        const auto detailLevel  = params[0].get_int();
        const auto fromCurrency = params[1].get_str();
        const auto toCurrency   = params[2].get_str();

        //copy all transactions
        std::copy_if(trList.begin(), trList.end(), std::inserter(asksList, asksList.end()),
                     [&toCurrency, &fromCurrency](const TransactionPair &transaction){
            return  ((transaction.second->toCurrency == fromCurrency) &&
                    (transaction.second->fromCurrency == toCurrency));
        });

        std::copy_if(trList.begin(), trList.end(), std::inserter(bidsList, bidsList.end()),
                     [&toCurrency, &fromCurrency](const TransactionPair &transaction){
            return  ((transaction.second->toCurrency == toCurrency) &&
                    (transaction.second->fromCurrency == fromCurrency));
        });


        Object res;

        /**
         * @brief bids - array with bids
         */
        Array bids;
        /**
         * @brief asks - array with asks
         */
        Array asks;

<<<<<<< HEAD

        switch (detailLevel)
=======
        switch (detaiLevel)
>>>>>>> fd0ac6dd
        {
        case 1:
        {//return Only the best bid and ask
            const auto bidsItem = std::max_element(bidsList.begin(), bidsList.end(),
                                       [](const TransactionPair &a, const TransactionPair &b)
            {//find transaction with best bids
                const auto &tr1 = a.second;
                const auto &tr2 = b.second;
                const auto priceA = xBridgeValueFromAmount(tr1->fromAmount) / xBridgeValueFromAmount(tr1->toAmount);
                const auto priceB = xBridgeValueFromAmount(tr2->fromAmount) / xBridgeValueFromAmount(tr2->toAmount);
                return priceA < priceB;
            });

            {
                const auto &tr = bidsItem->second;
                const auto bidPrice = xBridgeValueFromAmount(tr->fromAmount) / xBridgeValueFromAmount(tr->toAmount);
                bids.emplace_back(bidPrice);
                bids.emplace_back(xBridgeValueFromAmount(tr->fromAmount));
            }
            ///////////////////////////////////////////////////////////////////////////////////////////////

            const auto asksItem = std::min_element(asksList.begin(), asksList.end(),
                                                   [](const TransactionPair &a, const TransactionPair &b)
            {//find transactions with best asks
                const auto &tr1 = a.second;
                const auto &tr2 = b.second;
                const auto priceA = xBridgeValueFromAmount(tr1->fromAmount) / xBridgeValueFromAmount(tr1->toAmount);
                const auto priceB = xBridgeValueFromAmount(tr2->fromAmount) / xBridgeValueFromAmount(tr2->toAmount);
                return priceA < priceB;
            });

            {
                const auto &tr = asksItem->second;
                const auto askPrice = xBridgeValueFromAmount(tr->fromAmount) / xBridgeValueFromAmount(tr->toAmount);
                asks.emplace_back(askPrice);
                asks.emplace_back(xBridgeValueFromAmount(tr->fromAmount));
            }
            break;
        }
        case 2:
        {//Top 50 bids and asks (aggregated)
            std::vector<XBridgeTransactionDescrPtr> asksVector;
            std::vector<XBridgeTransactionDescrPtr> bidsVector;
            const size_t bestTransactionNumber = 50;
            for (const auto &trEntry : asksList)
            {
                const auto &tr = trEntry.second;
                asksVector.push_back(tr);
            }

            for (const auto &trEntry : bidsList)
            {
                const auto &tr = trEntry.second;
                bidsVector.push_back(tr);
            }

            //sort descending
            std::sort(bidsVector.begin(), bidsVector.end(), [](const XBridgeTransactionDescrPtr &a,  const XBridgeTransactionDescrPtr &b)
            {
                const auto priceA = xBridgeValueFromAmount(a->fromAmount) / xBridgeValueFromAmount(a->toAmount);
                const auto priceB = xBridgeValueFromAmount(b->fromAmount) / xBridgeValueFromAmount(b->toAmount);
                return priceA > priceB;
            });

            std::sort(asksVector.begin(), asksVector.end(), [](const XBridgeTransactionDescrPtr &a,  const XBridgeTransactionDescrPtr &b){
                const auto priceA = xBridgeValueFromAmount(a->fromAmount) / xBridgeValueFromAmount(a->toAmount);
                const auto priceB = xBridgeValueFromAmount(b->fromAmount) / xBridgeValueFromAmount(b->toAmount);
                return priceA < priceB;
            });

            /**
             * @brief bound - calculate upper bound
             */
            auto bound = std::min(bestTransactionNumber, bidsVector.size());
            for(size_t i = 0; i < bound; i++)
            {
                Array tmp;
                //calculate bids and push to array
                const auto bidPrice = xBridgeValueFromAmount(bidsVector[i]->fromAmount) / xBridgeValueFromAmount(bidsVector[i]->toAmount);
                tmp.emplace_back(bidPrice);
                tmp.emplace_back(xBridgeValueFromAmount(bidsVector[i]->fromAmount));
                bids.emplace_back(tmp);
            }
            bound = std::min(bestTransactionNumber, asksVector.size());
            for(size_t  i = 0; i < bound; i++ )
            {
                Array tmp;
                //calculate asks and push to array
                const auto askPrice = xBridgeValueFromAmount(asksVector[i]->fromAmount) / xBridgeValueFromAmount(asksVector[i]->toAmount);
                tmp.emplace_back(askPrice);
                tmp.emplace_back(xBridgeValueFromAmount(asksVector[i]->fromAmount));
                asks.emplace_back(tmp);
            }
            break;
        }
        case 3:
        {//Full order book (non aggregated)
            for (const auto &trEntry : bidsList)
            {
                const auto &tr = trEntry.second;
                Array tmp;
                const auto bidPrice = xBridgeValueFromAmount(tr->fromAmount) / xBridgeValueFromAmount(tr->toAmount);
                tmp.emplace_back(bidPrice);
                tmp.emplace_back(xBridgeValueFromAmount(tr->fromAmount));
                bids.emplace_back(tmp);
            }
            for (const auto &trEntry : asksList)
            {
                const auto &tr = trEntry.second;
                Array tmp;
                const auto askPrice = xBridgeValueFromAmount(tr->fromAmount) / xBridgeValueFromAmount(tr->toAmount);
                tmp.emplace_back(askPrice);
                tmp.emplace_back(xBridgeValueFromAmount(tr->fromAmount));
                asks.emplace_back(tmp);
            }
            break;
        }
        default:
            LOG() << "invalid detail level value " << __FUNCTION__;
            return arr;
        }
        res.emplace_back(Pair("bids", bids));
        res.emplace_back(Pair("asks", asks));
        arr.emplace_back(res);
        return  arr;
    }
}<|MERGE_RESOLUTION|>--- conflicted
+++ resolved
@@ -550,12 +550,7 @@
          */
         Array asks;
 
-<<<<<<< HEAD
-
         switch (detailLevel)
-=======
-        switch (detaiLevel)
->>>>>>> fd0ac6dd
         {
         case 1:
         {//return Only the best bid and ask
