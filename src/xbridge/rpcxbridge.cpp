#include "json/json_spirit_reader_template.h"
#include "json/json_spirit_writer_template.h"
#include "json/json_spirit_utils.h"

#include <boost/asio.hpp>
#include <boost/filesystem.hpp>
#include <boost/iostreams/concepts.hpp>
#include <boost/iostreams/stream.hpp>
#include <boost/algorithm/string.hpp>
#include <boost/lexical_cast.hpp>
#include <boost/asio/ssl.hpp>
#include <boost/filesystem/fstream.hpp>
#include <boost/signals2.hpp>
#include <boost/date_time/posix_time/ptime.hpp>
#include <boost/date_time/posix_time/posix_time.hpp>
#include <stdio.h>
#include <atomic>

#include "util/settings.h"
#include "util/logger.h"
#include "util/xbridgeerror.h"
#include "xbridgeapp.h"
#include "xbridgeexchange.h"
#include "xbridgetransaction.h"
#include "rpcserver.h"

using namespace json_spirit;
using namespace std;
using namespace boost;
using namespace boost::asio;


Value xBridgeValueFromAmount(uint64_t amount)
{
    return static_cast<double>(amount / XBridgeTransactionDescr::COIN);
}

uint64_t xBridgeAmountFromReal(double val)
{
    // TODO: should we check amount ranges and throw JSONRPCError like they do in rpcserver.cpp ?
    return static_cast<uint64_t>(val * XBridgeTransactionDescr::COIN + 0.5);
}

//*****************************************************************************
//*****************************************************************************
Value dxGetTransactionList(const Array & params, bool fHelp)
{
    if (fHelp || params.size() > 0)
    {
        throw runtime_error("dxGetTransactionList\nList transactions.");
    }

    Array arr;

    boost::mutex::scoped_lock l(XBridgeApp::m_txLocker);

    // pending tx
    {
        std::map<uint256, XBridgeTransactionDescrPtr> trlist = XBridgeApp::m_pendingTransactions;
        for (const auto & trEntry : trlist)
        {
            Object jtr;
            const auto tr = trEntry.second;
//            tr->state
            jtr.push_back(Pair("id", tr->id.GetHex()));
            jtr.push_back(Pair("from", tr->fromCurrency));
            jtr.push_back(Pair("from address", tr->from));
            jtr.push_back(Pair("fromAmount", xBridgeValueFromAmount(tr->fromAmount)));
            jtr.push_back(Pair("to", tr->toCurrency));
            jtr.push_back(Pair("to address", tr->to));
            jtr.push_back(Pair("toAmount", xBridgeValueFromAmount(tr->toAmount)));
            jtr.push_back(Pair("state", tr->strState()));
            arr.push_back(jtr);
        }
    }

    // active tx
    {
        std::map<uint256, XBridgeTransactionDescrPtr> trlist = XBridgeApp::m_transactions;
        for (const auto & trEntry : trlist)
        {
            Object jtr;
            const auto tr = trEntry.second;
            jtr.push_back(Pair("id", tr->id.GetHex()));
            jtr.push_back(Pair("from", tr->fromCurrency));
            jtr.push_back(Pair("from address", tr->from));
            jtr.push_back(Pair("fromAmount", xBridgeValueFromAmount(tr->fromAmount)));
            jtr.push_back(Pair("to", tr->toCurrency));
            jtr.push_back(Pair("to address", tr->to));
            jtr.push_back(Pair("toAmount", xBridgeValueFromAmount(tr->toAmount)));
            jtr.push_back(Pair("state", tr->strState()));
            arr.push_back(jtr);
        }
    }
    return arr;
}

//*****************************************************************************
//*****************************************************************************

Value dxGetTransactionsHistoryList(const Array & params, bool fHelp)
{
    if (fHelp || params.size() > 0)
    {
        throw runtime_error("dxGetTransactionsHistoryList\nHistoric list transactions.");
    }
    Array arr;
    boost::mutex::scoped_lock l(XBridgeApp::m_txLocker);
    {
        std::map<uint256, XBridgeTransactionDescrPtr> trlist = XBridgeApp::m_historicTransactions;
        if(trlist.empty())
        {
            LOG() << "empty history transactions list ";
            return arr;
        }
<<<<<<< HEAD
        for (const auto &trEntry : trlist)
=======
        for (const auto & trEntry : trlist)
>>>>>>> 0e6e3861
        {
            Object jtr;
            Object buy;            
            const auto tr = trEntry.second;
<<<<<<< HEAD
            double fromAmount = static_cast<double>(tr->fromAmount);
            double toAmount = static_cast<double>(tr->toAmount);
            double price = fromAmount / toAmount;
            std::string buyTime = to_simple_string(tr->created);
            buy.push_back(Pair("time", buyTime));
            buy.push_back(Pair("traid_id", tr->id.GetHex()));
            buy.push_back(Pair("price", price));
            buy.push_back(Pair("size", tr->toAmount));
            buy.push_back(Pair("side", "buy"));
=======
            jtr.push_back(Pair("id", tr->id.GetHex()));
            jtr.push_back(Pair("from", tr->fromCurrency));
            jtr.push_back(Pair("from address", tr->from));
            double fromAmount = static_cast<double>(tr->fromAmount) / XBridgeTransactionDescr::COIN;
            jtr.push_back(Pair("fromAmount", boost::lexical_cast<std::string>(fromAmount)));
            jtr.push_back(Pair("to", tr->toCurrency));
            jtr.push_back(Pair("to address", tr->to));
            double toAmount = static_cast<double>(tr->toAmount) / XBridgeTransactionDescr::COIN;
            jtr.push_back(Pair("toAmount", boost::lexical_cast<std::string>(toAmount)));
            jtr.push_back(Pair("state", tr->strState()));
>>>>>>> 0e6e3861
            arr.push_back(jtr);
        }
    }
    return arr;
}

//*****************************************************************************
//*****************************************************************************

Value dxGetTransactionInfo(const Array & params, bool fHelp)
{
    if (fHelp || params.size() != 1)
    {
        throw runtime_error("dxGetTransactionInfo (id)\nTransaction info.");
    }

    std::string id = params[0].get_str();

    Array arr;

    boost::mutex::scoped_lock l(XBridgeApp::m_txLocker);

    // pending tx
    {
        std::map<uint256, XBridgeTransactionDescrPtr> trlist = XBridgeApp::m_pendingTransactions;
        for (const auto & trEntry : trlist)
        {
            const auto tr = trEntry.second;
            if(id != tr->id.GetHex())
            {
                continue;
            }
            Object jtr;
            jtr.push_back(Pair("id", tr->id.GetHex()));
            jtr.push_back(Pair("from", tr->fromCurrency));
            jtr.push_back(Pair("from address", tr->from));
            jtr.push_back(Pair("fromAmount", xBridgeValueFromAmount(tr->fromAmount)));
            jtr.push_back(Pair("to", tr->toCurrency));
            jtr.push_back(Pair("to address", tr->to));
            jtr.push_back(Pair("toAmount", xBridgeValueFromAmount(tr->toAmount)));
            jtr.push_back(Pair("state", tr->strState()));
            arr.push_back(jtr);
        }
    }

    // active tx
    {
        std::map<uint256, XBridgeTransactionDescrPtr> trlist = XBridgeApp::m_transactions;
        for (const auto & trEntry : trlist)
        {
            const auto tr = trEntry.second;

            if(id != tr->id.GetHex())
                continue;

            Object jtr;
            jtr.push_back(Pair("id", tr->id.GetHex()));
            jtr.push_back(Pair("from", tr->fromCurrency));
            jtr.push_back(Pair("from address", tr->from));
            jtr.push_back(Pair("fromAmount", xBridgeValueFromAmount(tr->fromAmount)));
            jtr.push_back(Pair("to", tr->toCurrency));
            jtr.push_back(Pair("to address", tr->to));
            jtr.push_back(Pair("toAmount", xBridgeValueFromAmount(tr->toAmount)));
            jtr.push_back(Pair("state", tr->strState()));
            arr.push_back(jtr);
        }
    }

    // historic tx
    {
        std::map<uint256, XBridgeTransactionDescrPtr> trlist = XBridgeApp::m_historicTransactions;
        if(trlist.empty())
        {
            LOG() << "history transaction list empty " << __FUNCTION__;
        }
        for (const auto & trEntry : trlist)
        {
            const auto tr = trEntry.second;

            if(id != tr->id.GetHex())
                continue;

            Object jtr;
            jtr.push_back(Pair("id", tr->id.GetHex()));
            jtr.push_back(Pair("from", tr->fromCurrency));
            jtr.push_back(Pair("from address", tr->from));
            jtr.push_back(Pair("fromAmount", xBridgeValueFromAmount(tr->fromAmount)));
            jtr.push_back(Pair("to", tr->toCurrency));
            jtr.push_back(Pair("to address", tr->to));
            jtr.push_back(Pair("toAmount", xBridgeValueFromAmount(tr->toAmount)));
            jtr.push_back(Pair("state", tr->strState()));
            arr.push_back(jtr);
        }
    }
    return arr;
}


//******************************************************************************
//******************************************************************************
Value dxGetCurrencyList(const Array & params, bool fHelp)
{
    if (fHelp || params.size() > 0)
    {
        throw runtime_error("dxGetCurrencyList\nList currencies.");
    }

    Object obj;

    std::vector<std::string> currencies = XBridgeApp::instance().sessionsCurrencies();
    for (std::string currency : currencies)
    {
        obj.push_back(Pair(currency, ""));
    }

    return obj;
}

//******************************************************************************
//******************************************************************************
Value dxCreateTransaction(const Array & params, bool fHelp)
{
    if (fHelp || params.size() != 6)
    {
        throw runtime_error("dxCreateTransaction "
                            "(address from) (currency from) (amount from) "
                            "(address to) (currency to) (amount to)\n"
                            "Create xbridge transaction.");
    }

    std::string from            = params[0].get_str();
    std::string fromCurrency    = params[1].get_str();
    double      fromAmount      = params[2].get_real();
    std::string to              = params[3].get_str();
    std::string toCurrency      = params[4].get_str();
    double      toAmount        = params[5].get_real();

    if ((from.size() < 32 && from.size() > 36) ||
            (to.size() < 32 && to.size() > 36))
    {
        throw runtime_error("incorrect address");
    }

<<<<<<< HEAD
    uint256 id = uint256();
    const auto res = XBridgeApp::instance().sendXBridgeTransaction
          (from, fromCurrency, xBridgeAmountFromReal(fromAmount),
           to, toCurrency, xBridgeAmountFromReal(toAmount), id);

    if(res == xbridge::NO_ERROR)
    {
        Object obj;
        obj.push_back(Pair("from", from));
        obj.push_back(Pair("from currency", fromCurrency));
        obj.push_back(Pair("from amount", fromAmount));
        obj.push_back(Pair("to", to));
        obj.push_back(Pair("to currency", toCurrency));
        obj.push_back(Pair("to amount", toAmount));
=======
    uint256 id = XBridgeApp::instance().sendXBridgeTransaction
            (from, fromCurrency, (boost::uint64_t)(fromAmount * XBridgeTransactionDescr::COIN),
             to,   toCurrency,   (boost::uint64_t)(toAmount * XBridgeTransactionDescr::COIN));
    if(id == uint256())
    {
        Object obj;
        obj.push_back(Pair("error: ", XBridgeApp::lastError()));
        obj.push_back(Pair("from: ", from));
        obj.push_back(Pair("from currency: ", fromCurrency));
        obj.push_back(Pair("from amount: ", fromAmount));
        obj.push_back(Pair("to: ", to));
        obj.push_back(Pair("to currency: ", toCurrency));
        obj.push_back(Pair("to amount: ", toAmount));
>>>>>>> 0e6e3861
        return obj;
    }
    Object obj;
    obj.push_back(Pair("id", id.GetHex()));
    return obj;
}

//******************************************************************************
//******************************************************************************
Value dxAcceptTransaction(const Array & params, bool fHelp)
{
    if (fHelp || params.size() != 3)
    {
        throw runtime_error("dxAcceptTransaction (id) "
                            "(address from) (address to)\n"
                            "Accept xbridge transaction.");
    }

    uint256 id(params[0].get_str());
    std::string from    = params[1].get_str();
    std::string to      = params[2].get_str();

    if ((from.size() != 33 && from.size() != 34) ||
            (to.size() != 33 && to.size() != 34))
    {
        throw runtime_error("incorrect address");
    }

<<<<<<< HEAD
    uint256 idResult;
    const auto error= XBridgeApp::instance().acceptXBridgeTransaction(id, from, to, idResult);
    if(error == xbridge::NO_ERROR)
    {
        Object obj;
        obj.push_back(Pair("id", id.GetHex()));
        obj.push_back(Pair("from", from));
        obj.push_back(Pair("to", to));
=======
    uint256 idresult = XBridgeApp::instance().acceptXBridgeTransaction(id, from, to);
    if(idresult == uint256())
    {
        Object obj;
        obj.push_back(Pair("error: ", XBridgeApp::lastError()));
        obj.push_back(Pair("id: ", id.GetHex()));
        obj.push_back(Pair("from: ", from));
        obj.push_back(Pair("to: ", to));
>>>>>>> 0e6e3861
        return obj;
    }

    Object obj;
    obj.push_back(Pair("id", idResult.GetHex()));
    return obj;
}

//******************************************************************************
//******************************************************************************
Value dxCancelTransaction(const Array & params, bool fHelp)
{
    if (fHelp || params.size() != 1)
    {
        throw runtime_error("dxCancelTransaction (id)\n"
                            "Cancel xbridge transaction.");
    }
    LOG() << "rpc cancel transaction " << __FUNCTION__;
    uint256 id(params[0].get_str());
<<<<<<< HEAD
    if(XBridgeApp::instance().cancelXBridgeTransaction(id, crRpcRequest) == xbridge::NO_ERROR)
    {
        Object obj;
        obj.push_back(Pair("id",id.GetHex()));
=======
    if(!XBridgeApp::instance().cancelXBridgeTransaction(id, crRpcRequest))
    {
        Object obj;
        obj.push_back(Pair("error: ", XBridgeApp::lastError()));
        obj.push_back(Pair("id: ",id.GetHex()));
>>>>>>> 0e6e3861
        return  obj;
    }
    Object obj;
    obj.push_back(Pair("id", id.GetHex()));
    return obj;
}<|MERGE_RESOLUTION|>--- conflicted
+++ resolved
@@ -113,16 +113,11 @@
             LOG() << "empty history transactions list ";
             return arr;
         }
-<<<<<<< HEAD
+
         for (const auto &trEntry : trlist)
-=======
-        for (const auto & trEntry : trlist)
->>>>>>> 0e6e3861
-        {
-            Object jtr;
+        {
             Object buy;            
             const auto tr = trEntry.second;
-<<<<<<< HEAD
             double fromAmount = static_cast<double>(tr->fromAmount);
             double toAmount = static_cast<double>(tr->toAmount);
             double price = fromAmount / toAmount;
@@ -132,19 +127,7 @@
             buy.push_back(Pair("price", price));
             buy.push_back(Pair("size", tr->toAmount));
             buy.push_back(Pair("side", "buy"));
-=======
-            jtr.push_back(Pair("id", tr->id.GetHex()));
-            jtr.push_back(Pair("from", tr->fromCurrency));
-            jtr.push_back(Pair("from address", tr->from));
-            double fromAmount = static_cast<double>(tr->fromAmount) / XBridgeTransactionDescr::COIN;
-            jtr.push_back(Pair("fromAmount", boost::lexical_cast<std::string>(fromAmount)));
-            jtr.push_back(Pair("to", tr->toCurrency));
-            jtr.push_back(Pair("to address", tr->to));
-            double toAmount = static_cast<double>(tr->toAmount) / XBridgeTransactionDescr::COIN;
-            jtr.push_back(Pair("toAmount", boost::lexical_cast<std::string>(toAmount)));
-            jtr.push_back(Pair("state", tr->strState()));
->>>>>>> 0e6e3861
-            arr.push_back(jtr);
+            arr.push_back(buy);
         }
     }
     return arr;
@@ -287,7 +270,6 @@
         throw runtime_error("incorrect address");
     }
 
-<<<<<<< HEAD
     uint256 id = uint256();
     const auto res = XBridgeApp::instance().sendXBridgeTransaction
           (from, fromCurrency, xBridgeAmountFromReal(fromAmount),
@@ -302,21 +284,6 @@
         obj.push_back(Pair("to", to));
         obj.push_back(Pair("to currency", toCurrency));
         obj.push_back(Pair("to amount", toAmount));
-=======
-    uint256 id = XBridgeApp::instance().sendXBridgeTransaction
-            (from, fromCurrency, (boost::uint64_t)(fromAmount * XBridgeTransactionDescr::COIN),
-             to,   toCurrency,   (boost::uint64_t)(toAmount * XBridgeTransactionDescr::COIN));
-    if(id == uint256())
-    {
-        Object obj;
-        obj.push_back(Pair("error: ", XBridgeApp::lastError()));
-        obj.push_back(Pair("from: ", from));
-        obj.push_back(Pair("from currency: ", fromCurrency));
-        obj.push_back(Pair("from amount: ", fromAmount));
-        obj.push_back(Pair("to: ", to));
-        obj.push_back(Pair("to currency: ", toCurrency));
-        obj.push_back(Pair("to amount: ", toAmount));
->>>>>>> 0e6e3861
         return obj;
     }
     Object obj;
@@ -345,7 +312,7 @@
         throw runtime_error("incorrect address");
     }
 
-<<<<<<< HEAD
+
     uint256 idResult;
     const auto error= XBridgeApp::instance().acceptXBridgeTransaction(id, from, to, idResult);
     if(error == xbridge::NO_ERROR)
@@ -354,16 +321,6 @@
         obj.push_back(Pair("id", id.GetHex()));
         obj.push_back(Pair("from", from));
         obj.push_back(Pair("to", to));
-=======
-    uint256 idresult = XBridgeApp::instance().acceptXBridgeTransaction(id, from, to);
-    if(idresult == uint256())
-    {
-        Object obj;
-        obj.push_back(Pair("error: ", XBridgeApp::lastError()));
-        obj.push_back(Pair("id: ", id.GetHex()));
-        obj.push_back(Pair("from: ", from));
-        obj.push_back(Pair("to: ", to));
->>>>>>> 0e6e3861
         return obj;
     }
 
@@ -383,18 +340,10 @@
     }
     LOG() << "rpc cancel transaction " << __FUNCTION__;
     uint256 id(params[0].get_str());
-<<<<<<< HEAD
     if(XBridgeApp::instance().cancelXBridgeTransaction(id, crRpcRequest) == xbridge::NO_ERROR)
     {
         Object obj;
         obj.push_back(Pair("id",id.GetHex()));
-=======
-    if(!XBridgeApp::instance().cancelXBridgeTransaction(id, crRpcRequest))
-    {
-        Object obj;
-        obj.push_back(Pair("error: ", XBridgeApp::lastError()));
-        obj.push_back(Pair("id: ",id.GetHex()));
->>>>>>> 0e6e3861
         return  obj;
     }
     Object obj;
