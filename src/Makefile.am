DIST_SUBDIRS = secp256k1
AM_LDFLAGS = $(PTHREAD_CFLAGS) $(LIBTOOL_LDFLAGS)
CXXFLAGS += -fpermissive


if EMBEDDED_LEVELDB
LEVELDB_CPPFLAGS += -I$(srcdir)/leveldb/include
LEVELDB_CPPFLAGS += -I$(srcdir)/leveldb/helpers/memenv
LIBLEVELDB += $(builddir)/leveldb/libleveldb.a
LIBMEMENV  += $(builddir)/leveldb/libmemenv.a

# NOTE: This dependency is not strictly necessary, but without it make may try to build both in parallel, which breaks the LevelDB build system in a race
$(LIBLEVELDB): $(LIBMEMENV)

$(LIBLEVELDB) $(LIBMEMENV):
	@echo "Building LevelDB ..." && $(MAKE) -C $(@D) $(@F) CXX="$(CXX)" \
	  CC="$(CC)" PLATFORM=$(TARGET_OS) AR="$(AR)" $(LEVELDB_TARGET_FLAGS) \
          OPT="$(CXXFLAGS) $(CPPFLAGS)"
endif

BITCOIN_CONFIG_INCLUDES=-I$(builddir)/config
BITCOIN_INCLUDES=-I$(builddir) -I$(builddir)/obj $(BOOST_CPPFLAGS) $(LEVELDB_CPPFLAGS) $(CRYPTO_CFLAGS) $(SSL_CFLAGS)

BITCOIN_INCLUDES += -I$(srcdir)/secp256k1/include

LIBBITCOIN_SERVER=libbitcoin_server.a
LIBBITCOIN_WALLET=libbitcoin_wallet.a
LIBBITCOIN_COMMON=libbitcoin_common.a
LIBBITCOIN_CLI=libbitcoin_cli.a
LIBBITCOIN_UTIL=libbitcoin_util.a
LIBBITCOIN_CRYPTO=crypto/libbitcoin_crypto.a
LIBBITCOIN_UNIVALUE=univalue/libbitcoin_univalue.a
LIBBITCOINQT=qt/libbitcoinqt.a
LIBSECP256K1=secp256k1/libsecp256k1.la
LIBXBRIDGE_XBRIDGE=libxbridge_xbridge.a

$(LIBSECP256K1): $(wildcard secp256k1/src/*) $(wildcard secp256k1/include/*)
	$(AM_V_at)$(MAKE) $(AM_MAKEFLAGS) -C $(@D) $(@F)

# Make is not made aware of per-object dependencies to avoid limiting building parallelization
# But to build the less dependent modules first, we manually select their order here:
EXTRA_LIBRARIES = \
  crypto/libbitcoin_crypto.a \
  libbitcoin_util.a \
  libbitcoin_common.a \
  univalue/libbitcoin_univalue.a \
  libxbridge_xbridge.a \
  libbitcoin_server.a \
  libbitcoin_cli.a

if ENABLE_WALLET
BITCOIN_INCLUDES += $(BDB_CPPFLAGS)
EXTRA_LIBRARIES += libbitcoin_wallet.a
endif

if ENABLE_ZMQ
EXTRA_LIBRARIES += libbitcoin_zmq.a
endif

if BUILD_BITCOIN_LIBS
lib_LTLIBRARIES = libbitcoinconsensus.la
LIBBITCOIN_CONSENSUS=libbitcoinconsensus.la
else
LIBBITCOIN_CONSENSUS=
endif

bin_PROGRAMS =
TESTS =

if BUILD_BITCOIND
  bin_PROGRAMS += blocknetdxd
endif

if BUILD_BITCOIN_UTILS
  bin_PROGRAMS += blocknetdx-cli blocknetdx-tx
endif

.PHONY: FORCE
# blocknetdx core #
BITCOIN_CORE_H = \
  activeservicenode.h \
  addrman.h \
  alert.h \
  allocators.h \
  amount.h \
  base58.h \
  bip38.h \
  bloom.h \
  chain.h \
  chainparams.h \
  chainparamsbase.h \
  chainparamsseeds.h \
  checkpoints.h \
  checkqueue.h \
  clientversion.h \
  coincontrol.h \
  coins.h \
  compat.h \
  compat/sanity.h \
  compat/endian.h \
  compat/byteswap.h \
  compressor.h \
  primitives/block.h \
  primitives/transaction.h \
  core_io.h \
  crypter.h \
  obfuscation.h \
  obfuscation-relay.h \
  db.h \
  eccryptoverify.h \
  hash.h \
  init.h \
  kernel.h \
  swifttx.h \
  key.h \
  keystore.h \
  leveldbwrapper.h \
  limitedmap.h \
  main.h \
  servicenode.h \
  servicenode-payments.h \
  servicenode-budget.h \
  servicenode-sync.h \
  servicenodeman.h \
  servicenodeconfig.h \
  merkleblock.h \
  miner.h \
  mruset.h \
  netbase.h \
  net.h \
  noui.h \
  pow.h \
  protocol.h \
  ptr.h \
  pubkey.h \
  random.h \
  rpcclient.h \
  rpcprotocol.h \
  rpcserver.h \
  script/interpreter.h \
  script/script.h \
  script/sigcache.h \
  script/sign.h \
  script/standard.h \
  script/script_error.h \
  serialize.h \
  spork.h \
  streams.h \
  support/cleanse.h \
  sync.h \
  threadsafety.h \
  timedata.h \
  tinyformat.h \
  txdb.h \
  txmempool.h \
  ui_interface.h \
  uint256.h \
  undo.h \
  util.h \
  utilstrencodings.h \
  utilmoneystr.h \
  utiltime.h \
  validationinterface.h \
  validationstate.h \
  version.h \
  wallet.h \
  wallet_ismine.h \
  walletdb.h \
  zmq/zmqabstractnotifier.h \
  zmq/zmqconfig.h \
  zmq/zmqnotificationinterface.h \
  zmq/zmqpublishnotifier.h \
  FastDelegate.h \
  arith_uint256.h \
  coinvalidator.h \
  s3downloader.h

JSON_H = \
  json/json_spirit.h \
  json/json_spirit_error_position.h \
  json/json_spirit_reader.h \
  json/json_spirit_reader_template.h \
  json/json_spirit_stream_reader.h \
  json/json_spirit_utils.h \
  json/json_spirit_value.h \
  json/json_spirit_writer.h \
  json/json_spirit_writer_template.h \
  json/json_spirit_writer_options.h

obj/build.h: FORCE
	@$(MKDIR_P) $(builddir)/obj
	@$(top_srcdir)/share/genbuild.sh $(abs_top_builddir)/src/obj/build.h \
	  $(abs_top_srcdir)
libbitcoin_util_a-clientversion.$(OBJEXT): obj/build.h

# server: shared between blocknetdxd and blocknetdx-qt
libbitcoin_server_a_CPPFLAGS = $(BITCOIN_INCLUDES) $(MINIUPNPC_CPPFLAGS)
libbitcoin_server_a_SOURCES = \
  addrman.cpp \
  alert.cpp \
  bloom.cpp \
  chain.cpp \
  checkpoints.cpp \
  init.cpp \
  leveldbwrapper.cpp \
  main.cpp \
  merkleblock.cpp \
  miner.cpp \
  net.cpp \
  noui.cpp \
  pow.cpp \
  rest.cpp \
  rpcblockchain.cpp \
  rpcservicenode.cpp \
  rpcservicenode-budget.cpp \
  rpcmining.cpp \
  rpcmisc.cpp \
  rpcnet.cpp \
  rpcrawtransaction.cpp \
  rpcserver.cpp \
  script/sigcache.cpp \
  timedata.cpp \
  txdb.cpp \
  txmempool.cpp \
  validationinterface.cpp \
  $(JSON_H) \
  $(BITCOIN_CORE_H)

if ENABLE_ZMQ
LIBBITCOIN_ZMQ=libbitcoin_zmq.a

libbitcoin_zmq_a_CPPFLAGS = $(BITCOIN_INCLUDES) $(ZMQ_CFLAGS)
libbitcoin_zmq_a_CXXFLAGS = $(AM_CXXFLAGS) $(PIE_FLAGS)
libbitcoin_zmq_a_SOURCES = \
  zmq/zmqabstractnotifier.cpp \
  zmq/zmqnotificationinterface.cpp \
  zmq/zmqpublishnotifier.cpp
endif

# wallet: shared between blocknetdxd and blocknetdx-qt, but only linked
# when wallet enabled

libbitcoin_wallet_a_CFLAGS = -fPIC
libbitcoin_wallet_a_CPPFLAGS = $(BITCOIN_INCLUDES)
libbitcoin_wallet_a_SOURCES = \
  activeservicenode.cpp \
  bip38.cpp \
  obfuscation.cpp \
  obfuscation-relay.cpp \
  db.cpp \
  crypter.cpp \
  swifttx.cpp \
  servicenode.cpp \
  servicenode-budget.cpp \
  servicenode-payments.cpp \
  servicenode-sync.cpp \
  servicenodeconfig.cpp \
  servicenodeman.cpp \
  rpcdump.cpp \
  rpcwallet.cpp \
  kernel.cpp \
  wallet.cpp \
  wallet_ismine.cpp \
  walletdb.cpp \
  $(BITCOIN_CORE_H)

# crypto primitives library
crypto_libbitcoin_crypto_a_CFLAGS = -fPIC
crypto_libbitcoin_crypto_a_CPPFLAGS = $(BITCOIN_CONFIG_INCLUDES)
crypto_libbitcoin_crypto_a_SOURCES = \
  crypto/sha1.cpp \
  crypto/sha256.cpp \
  crypto/sha512.cpp \
  crypto/chacha20.h \
  crypto/chacha20.cpp \
  crypto/hmac_sha256.cpp \
  crypto/rfc6979_hmac_sha256.cpp \
  crypto/hmac_sha512.cpp \
  crypto/scrypt.cpp \
  crypto/ripemd160.cpp \
  crypto/aes_helper.c \
  crypto/blake.c \
  crypto/bmw.c \
  crypto/groestl.c \
  crypto/jh.c \
  crypto/keccak.c \
  crypto/skein.c \
  crypto/common.h \
  crypto/sha256.h \
  crypto/sha512.h \
  crypto/hmac_sha256.h \
  crypto/rfc6979_hmac_sha256.h \
  crypto/hmac_sha512.h \
  crypto/scrypt.h \
  crypto/sha1.h \
  crypto/ripemd160.h \
  crypto/sph_blake.h \
  crypto/sph_bmw.h \
  crypto/sph_groestl.h \
  crypto/sph_jh.h \
  crypto/sph_keccak.h \
  crypto/sph_skein.h \
  crypto/sph_types.h


# univalue JSON library
univalue_libbitcoin_univalue_a_SOURCES = \
  univalue/univalue.cpp \
  univalue/univalue_read.cpp \
  univalue/univalue_write.cpp \
  univalue/univalue_escapes.h \
  univalue/univalue.h

# common: shared between blocknetdxd, and blocknetdx-qt and non-server tools
libbitcoin_common_a_CPPFLAGS = $(BITCOIN_INCLUDES)
libbitcoin_common_a_SOURCES = \
  allocators.cpp \
  amount.cpp \
  base58.cpp \
  bip38.cpp \
  chainparams.cpp \
  coins.cpp \
  compressor.cpp \
  primitives/block.cpp \
  primitives/transaction.cpp \
  core_read.cpp \
  core_write.cpp \
  eccryptoverify.cpp \
  hash.cpp \
  key.cpp \
  keystore.cpp \
  netbase.cpp \
  protocol.cpp \
  pubkey.cpp \
  script/interpreter.cpp \
  script/script.cpp \
  script/sign.cpp \
  script/standard.cpp \
  script/script_error.cpp \
  spork.cpp \
  coinvalidator.cpp \
  s3downloader.cpp \
  $(BITCOIN_CORE_H)

#libxbridge_xbridge_a_CPPFLAGS = $(BITCOIN_INCLUDES) $(MINIUPNPC_CPPFLAGS)
libxbridge_xbridge_a_CPPFLAGS =  $(BITCOIN_INCLUDES)
libxbridge_xbridge_a_SOURCES = \
  xbridge/util/settings.cpp \
  xbridge/util/logger.cpp \
  xbridge/util/txlog.cpp \
  xbridge/util/xutil.cpp \
  xbridge/util/xbridgeerror.cpp \
  xbridge/bitcoinrpcconnector.cpp \
  xbridge/xbridgeapp.cpp \
  xbridge/xbridgeexchange.cpp \
  xbridge/xbridgesession.cpp \
<<<<<<< HEAD
=======
  xbridge/xbridgeservicesession.cpp \
  xbridge/xbridgesessionbtc.cpp \
  xbridge/xbridgesessionbcc.cpp \
  xbridge/xbridgesessiondcr.cpp \
<<<<<<< HEAD
>>>>>>> origin/3.7.47
=======
>>>>>>> 6af9bfc4
  xbridge/xbridgetransaction.cpp \
  xbridge/xbridgetransactionmember.cpp \
  xbridge/xbridgewalletconnector.cpp \
  xbridge/xbridgewalletconnectorbtc.cpp \
  xbridge/xbridgewalletconnectorbcc.cpp \
  xbridge/xkey.cpp \
  xbridge/xpubkey.cpp \
  xbridge/xbitcoinaddress.cpp \
  xbridge/xbitcoinsecret.cpp \
  xbridge/xbitcointransaction.cpp \
  xbridge/rpcxbridge.cpp \
  xbridge/bitcoinrpcconnector.h \
  xbridge/config.h \
  xbridge/version.h \
  xbridge/xbitcoinaddress.h \
  xbridge/xbitcoinsecret.h \
  xbridge/xbitcointransaction.h \
  xbridge/xbridgedef.h \
  xbridge/xbridgeapp.h \
  xbridge/xbridgeexchange.h \
  xbridge/xbridgepacket.h \
  xbridge/xbridgerpc.h \
  xbridge/xbridgesession.h \
<<<<<<< HEAD
=======
  xbridge/xbridgeservicesession.h \
  xbridge/xbridgesessionbtc.h \
  xbridge/xbridgesessionbcc.h \
  xbridge/xbridgesessiondcr.h \
<<<<<<< HEAD
>>>>>>> origin/3.7.47
=======
>>>>>>> 6af9bfc4
  xbridge/xbridgetransaction.h \
  xbridge/xbridgetransactiondescr.h \
  xbridge/xbridgetransactionmember.h \
  xbridge/xbridgewalletconnector.h \
  xbridge/xbridgewalletconnectorbtc.h \
  xbridge/xbridgewalletconnectorbcc.h \
  xbridge/xbridgewallet.h \
  xbridge/xkey.h \
  xbridge/xpubkey.h \
  xbridge/xuiconnector.h \
  xbridge/util/logger.h \
  xbridge/util/settings.h \
  xbridge/util/txlog.h \
  xbridge/util/xutil.h \
  xbridge/util/xbridgeerror.h \
  $(BITCOIN_CORE_H)


# util: shared between all executables.
# This library *must* be included to make sure that the glibc
# backward-compatibility objects and their sanity checks are linked.
libbitcoin_util_a_CPPFLAGS = $(BITCOIN_INCLUDES)
libbitcoin_util_a_SOURCES = \
  allocators.cpp \
  compat/strnlen.cpp \
  compat/glibc_sanity.cpp \
  compat/glibcxx_sanity.cpp \
  chainparamsbase.cpp \
  clientversion.cpp \
  random.cpp \
  rpcprotocol.cpp \
  sync.cpp \
  uint256.cpp \
  util.cpp \
  utilstrencodings.cpp \
  utilmoneystr.cpp \
  utiltime.cpp \
  support/cleanse.cpp \
  $(BITCOIN_CORE_H)


if GLIBC_BACK_COMPAT
libbitcoin_util_a_SOURCES += compat/glibc_compat.cpp
libbitcoin_util_a_SOURCES += compat/glibcxx_compat.cpp
endif

# cli: shared between blocknetdx-cli and blocknetdx-qt
libbitcoin_cli_a_CPPFLAGS = $(BITCOIN_INCLUDES)
libbitcoin_cli_a_SOURCES = \
  rpcclient.cpp \
  $(BITCOIN_CORE_H)

nodist_libbitcoin_util_a_SOURCES = $(srcdir)/obj/build.h
#

# bitcoind binary #
blocknetdxd_LDADD = \
  $(LIBBITCOIN_SERVER) \
  $(LIBBITCOIN_COMMON) \
  $(LIBBITCOIN_UNIVALUE) \
  $(LIBBITCOIN_UTIL) \
  $(LIBBITCOIN_CRYPTO) \
  $(LIBLEVELDB) \
  $(LIBMEMENV) \
  $(LIBSECP256K1) \
  $(LIBXBRIDGE_XBRIDGE) \
  $(LIBBITCOIN_CLI)

if ENABLE_ZMQ
blocknetdxd_LDADD += $(LIBBITCOIN_ZMQ) $(ZMQ_LIBS)
endif

if ENABLE_WALLET
blocknetdxd_LDADD += libbitcoin_wallet.a
endif
blocknetdxd_SOURCES = blocknetdxd.cpp
#

if TARGET_WINDOWS
blocknetdxd_SOURCES += blocknetdxd-res.rc
endif

blocknetdxd_LDADD += $(BOOST_LIBS) $(BDB_LIBS) $(SSL_LIBS) $(CRYPTO_LIBS) $(MINIUPNPC_LIBS)
blocknetdxd_CPPFLAGS = $(BITCOIN_INCLUDES)
blocknetdxd_LDFLAGS = $(RELDFLAGS) $(AM_LDFLAGS) $(LIBTOOL_APP_LDFLAGS)


# blocknetdx-cli binary #
blocknetdx_cli_LDADD = \
  $(LIBBITCOIN_CLI) \
  $(LIBBITCOIN_UTIL) \
  $(BOOST_LIBS) \
  $(SSL_LIBS) \
  $(CRYPTO_LIBS) \
  $(LIBBITCOIN_CRYPTO)


blocknetdx_cli_SOURCES = \
  blocknetdx-cli.cpp

blocknetdx_cli_CPPFLAGS = $(BITCOIN_INCLUDES)
#

# blocknetdx-tx binary #
blocknetdx_tx_LDADD = \
  $(LIBBITCOIN_UNIVALUE) \
  $(LIBBITCOIN_COMMON) \
  $(LIBBITCOIN_UTIL) \
  $(LIBBITCOIN_CRYPTO) \
  $(LIBSECP256K1) \
  $(BOOST_LIBS) \
  $(CRYPTO_LIBS)

blocknetdx_tx_SOURCES = blocknetdx-tx.cpp
blocknetdx_tx_CPPFLAGS = $(BITCOIN_INCLUDES)
#
blocknetdx_tx_LDFLAGS = $(RELDFLAGS) $(AM_LDFLAGS) $(LIBTOOL_APP_LDFLAGS)

if TARGET_WINDOWS
blocknetdx_cli_SOURCES += blocknetdx-cli-res.rc
endif
blocknetdx_cli_LDFLAGS = $(RELDFLAGS) $(AM_LDFLAGS) $(LIBTOOL_APP_LDFLAGS)

if BUILD_BITCOIN_LIBS
include_HEADERS = script/bitcoinconsensus.h
libbitcoinconsensus_la_SOURCES = \
  allocators.cpp \
  primitives/transaction.cpp \
  crypto/hmac_sha512.cpp \
  crypto/scrypt.cpp \
  crypto/sha1.cpp \
  crypto/sha256.cpp \
  crypto/sha512.cpp \
  crypto/ripemd160.cpp \
  eccryptoverify.cpp \
  hash.cpp \
  pubkey.cpp \
  script/script.cpp \
  script/interpreter.cpp \
  script/bitcoinconsensus.cpp \
  uint256.cpp \
  utilstrencodings.cpp

if GLIBC_BACK_COMPAT
  libbitcoinconsensus_la_SOURCES += compat/glibc_compat.cpp
  libbitcoinconsensus_la_SOURCES += compat/glibcxx_compat.cpp
endif

libbitcoinconsensus_la_LDFLAGS = -no-undefined $(RELDFLAGS)
libbitcoinconsensus_la_LIBADD = $(CRYPTO_LIBS) $(BOOST_LIBS)
libbitcoinconsensus_la_CPPFLAGS = $(CRYPTO_CFLAGS) $(BITCOIN_INCLUDES) -I$(builddir)/obj -DBUILD_BITCOIN_INTERNAL
libbitcoinconsensus_la_LIBADD += secp256k1/libsecp256k1.la
endif

CLEANFILES = leveldb/libleveldb.a leveldb/libmemenv.a
CLEANFILES += *.gcda *.gcno
CLEANFILES += compat/*.gcda compat/*.gcno
CLEANFILES += crypto/*.gcda crypto/*.gcno
CLEANFILES += primitives/*.gcda primitives/*.gcno
CLEANFILES += script/*.gcda script/*.gcno
CLEANFILES += univalue/*.gcda univalue/*.gcno
CLEANFILES += zmq/*.gcda zmq/*.gcno

DISTCLEANFILES = obj/build.h

EXTRA_DIST = leveldb

clean-local:
	-$(MAKE) -C leveldb clean
	-$(MAKE) -C secp256k1 clean
	rm -f leveldb/*/*.gcno leveldb/helpers/memenv/*.gcno
	-rm -f config.h

.rc.o:
	@test -f $(WINDRES)
	$(AM_V_GEN) $(WINDRES) -DWINDRES_PREPROC -i $< -o $@

.mm.o:
	$(AM_V_CXX) $(OBJCXX) $(DEFS) $(DEFAULT_INCLUDES) $(INCLUDES) $(AM_CPPFLAGS) \
	  $(CPPFLAGS) $(AM_CXXFLAGS) $(QT_INCLUDES) $(CXXFLAGS)  -c -o $@ $<

%.pb.cc %.pb.h: %.proto
	@test -f $(PROTOC)
	$(AM_V_GEN) $(PROTOC) --cpp_out=$(@D) --proto_path=$(abspath $(<D) $<)

if ENABLE_TESTS
include Makefile.test.include
endif

if ENABLE_QT
include Makefile.qt.include
endif

if ENABLE_QT_TESTS
include Makefile.qttest.include
endif<|MERGE_RESOLUTION|>--- conflicted
+++ resolved
@@ -354,21 +354,10 @@
   xbridge/xbridgeapp.cpp \
   xbridge/xbridgeexchange.cpp \
   xbridge/xbridgesession.cpp \
-<<<<<<< HEAD
-=======
   xbridge/xbridgeservicesession.cpp \
   xbridge/xbridgesessionbtc.cpp \
-  xbridge/xbridgesessionbcc.cpp \
-  xbridge/xbridgesessiondcr.cpp \
-<<<<<<< HEAD
->>>>>>> origin/3.7.47
-=======
->>>>>>> 6af9bfc4
   xbridge/xbridgetransaction.cpp \
   xbridge/xbridgetransactionmember.cpp \
-  xbridge/xbridgewalletconnector.cpp \
-  xbridge/xbridgewalletconnectorbtc.cpp \
-  xbridge/xbridgewalletconnectorbcc.cpp \
   xbridge/xkey.cpp \
   xbridge/xpubkey.cpp \
   xbridge/xbitcoinaddress.cpp \
@@ -387,16 +376,6 @@
   xbridge/xbridgepacket.h \
   xbridge/xbridgerpc.h \
   xbridge/xbridgesession.h \
-<<<<<<< HEAD
-=======
-  xbridge/xbridgeservicesession.h \
-  xbridge/xbridgesessionbtc.h \
-  xbridge/xbridgesessionbcc.h \
-  xbridge/xbridgesessiondcr.h \
-<<<<<<< HEAD
->>>>>>> origin/3.7.47
-=======
->>>>>>> 6af9bfc4
   xbridge/xbridgetransaction.h \
   xbridge/xbridgetransactiondescr.h \
   xbridge/xbridgetransactionmember.h \
