--- conflicted
+++ resolved
@@ -366,11 +366,11 @@
         {"wallet", "walletpassphrasechange", &walletpassphrasechange, true, false, true},
         {"wallet", "walletpassphrase", &walletpassphrase, true, false, true},
 
-<<<<<<< HEAD
         {"xbridge", "dxGetOrderFills",                      &dxGetOrderFills,            true, true, true},
         {"xbridge", "dxGetOrders",                          &dxGetOrders,                true, true, true},
         {"xbridge", "dxGetOrder",                           &dxGetOrder,                 true, true, true},
         {"xbridge", "dxGetLocalTokens",                     &dxGetLocalTokens,           true, true, true},
+        {"xbridge", "dxLoadXBridgeConf",                    &dxLoadXBridgeConf,          false, true, true},
         {"xbridge", "dxGetNetworkTokens",                   &dxGetNetworkTokens,         true, true, true},
         {"xbridge", "dxMakeOrder",                          &dxMakeOrder,                true, true, true},
         {"xbridge", "dxTakeOrder",                          &dxTakeOrder,                true, true, true},
@@ -408,25 +408,7 @@
         {"xrouter", "xrClosePaymentChannel",                &xrClosePaymentChannel,      true, true, true},
         {"xrouter", "xrCloseAllPaymentChannels",            &xrCloseAllPaymentChannels,  true, true, true},
         {"xrouter", "xrCustomCall",                         &xrCustomCall,               true, true, true}
-        
-=======
-        {"xbridge", "dxGetOrderFills",                      &dxGetOrderFills,            false, true, true},
-        {"xbridge", "dxGetOrders",                          &dxGetOrders,                false, true, true},
-        {"xbridge", "dxGetOrder",                           &dxGetOrder,                 false, true, true},
-        {"xbridge", "dxGetLocalTokens",                     &dxGetLocalTokens,           false, true, true},
-        {"xbridge", "dxLoadXBridgeConf",                    &dxLoadXBridgeConf,          false, true, true},
-        {"xbridge", "dxGetNetworkTokens",                   &dxGetNetworkTokens,         false, true, true},
-        {"xbridge", "dxMakeOrder",                          &dxMakeOrder,                false, true, true},
-        {"xbridge", "dxTakeOrder",                          &dxTakeOrder,                false, true, true},
-        {"xbridge", "dxCancelOrder",                        &dxCancelOrder,              false, true, true},
-        {"xbridge", "dxGetOrderHistory",                    &dxGetOrderHistory,          false, true, true},
-        {"xbridge", "dxGetOrderBook",                       &dxGetOrderBook,             false, true, true},
-        {"xbridge", "dxGetTokenBalances",                   &dxGetTokenBalances,         false, true, true},
-        {"xbridge", "dxGetMyOrders",                        &dxGetMyOrders,              false, true, true},
-        {"xbridge", "dxGetLockedUtxos",                     &dxGetLockedUtxos,           false, true, true},
-        {"xbridge", "dxFlushCancelledOrders",               &dxFlushCancelledOrders,     false, true, true},
-        {"xbridge", "gettradingdata",                       &gettradingdata,             false, true, true},
->>>>>>> a4ff6cb1
+
     #endif // ENABLE_WALLET
 };
 
