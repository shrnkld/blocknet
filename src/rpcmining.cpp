--- conflicted
+++ resolved
@@ -187,11 +187,7 @@
 
     Object obj;
  
-<<<<<<< HEAD
-    if (IsMaster) {   
-=======
     if (fPaymentNode) {   
->>>>>>> 89f36d29
         obj.push_back(Pair("success",        darkSendPool.ForceReset()));
         RelayTxPoolForceReset();
     } else {
