--- conflicted
+++ resolved
@@ -296,14 +296,9 @@
     src/xbridge/xbridgewalletconnector.cpp \
     src/xbridge/xbridgewalletconnectorbtc.cpp \
     src/xbridge/xbridgewalletconnectorbcc.cpp \
-<<<<<<< HEAD
-    src/xbridge/xbridgewalletconnectorsys.cpp \
     src/xbridge/xbridgewalletconnectordgb.cpp \
-    src/xbridge/xbridgepacket.cpp
-=======
     src/xbridge/xbridgepacket.cpp \
     src/xbridge/xbridgecryptoproviderbtc.cpp
->>>>>>> 0b873c88
 
 #protobuf generated
 SOURCES += \
@@ -592,14 +587,9 @@
     src/xbridge/xbridgewalletconnector.h \
     src/xbridge/xbridgewalletconnectorbtc.h \
     src/xbridge/xbridgewalletconnectorbcc.h \
-<<<<<<< HEAD
-    src/xbridge/xbridgewalletconnectorsys.h \
     src/xbridge/xbridgewalletconnectordgb.h \
-    src/xbridge/xbridgedef.h
-=======
     src/xbridge/xbridgedef.h \
     src/xbridge/xbridgecryptoproviderbtc.h
->>>>>>> 0b873c88
 
 #ENABLE_ZMQ
 #    src/zmq/zmqabstractnotifier.h \
