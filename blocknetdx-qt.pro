--- conflicted
+++ resolved
@@ -299,8 +299,7 @@
     src/xbridge/xbridgewalletconnectorbch.cpp \
     src/xbridge/xbridgecryptoproviderbtc.cpp \
     src/xbridge/xbridgepacket.cpp \
-<<<<<<< HEAD
-    src/xbridge/xbridgeservicespacket.cpp \
+    src/xbridge/util/xseries.cpp
     src/xrouter/rpcxrouter.cpp \
     src/xrouter/xrouterapp.cpp \
     src/xrouter/xrouterconnector.cpp \
@@ -309,9 +308,6 @@
 	src/xrouter/xrouterlogger.cpp \
 	src/xrouter/xroutersettings.cpp \
     src/xrouter/xrouterpacket.cpp
-=======
-    src/xbridge/util/xseries.cpp
->>>>>>> b693ece9
 
 #protobuf generated
 SOURCES += \
@@ -603,7 +599,8 @@
     src/xbridge/xbridgewalletconnectorbch.h \
     src/xbridge/xbridgedef.h \
     src/xbridge/xbridgecryptoproviderbtc.h \
-<<<<<<< HEAD
+    src/xbridge/util/xseries.h \
+    src/xbridge/util/xassert.h \
     src/xrouter/version.h \
     src/xrouter/xrouterapp.h \
     src/xrouter/xrouterconnector.h \
@@ -614,10 +611,6 @@
 	src/xrouter/xrouterlogger.h \
 	src/xrouter/xroutersettings.h \
     src/xrouter/xroutererror.h
-=======
-    src/xbridge/util/xseries.h \
-    src/xbridge/util/xassert.h
->>>>>>> b693ece9
 
 #ENABLE_ZMQ
 #    src/zmq/zmqabstractnotifier.h \
